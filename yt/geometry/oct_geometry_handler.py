<<<<<<< HEAD
"""
Octree geometry handler




"""

#-----------------------------------------------------------------------------
# Copyright (c) 2013, yt Development Team.
#
# Distributed under the terms of the Modified BSD License.
#
# The full license is in the file COPYING.txt, distributed with this software.
#-----------------------------------------------------------------------------

import numpy as np

=======
>>>>>>> 25efd2a6
from yt.utilities.logger import ytLogger as mylog
from yt.geometry.geometry_handler import Index
from yt.fields.field_detector import FieldDetector


class OctreeIndex(Index):
    """The Index subclass for oct AMR datasets"""
    def _setup_geometry(self):
        mylog.debug("Initializing Octree Geometry Handler.")
        self._initialize_oct_handler()

    def get_smallest_dx(self):
        """
        Returns (in code units) the smallest cell size in the simulation.
        """
        return (self.dataset.domain_width /
                (self.dataset.domain_dimensions * 2**(self.max_level))).min()

    def convert(self, unit):
        return self.dataset.conversion_factors[unit]

    def _add_mesh_sampling_particle_field(self, deposit_field, ftype, ptype):
        units = self.ds.field_info[ftype, deposit_field].units
        take_log = self.ds.field_info[ftype, deposit_field].take_log
        field_name = "cell_%s_%s" % (ftype, deposit_field)

        def _cell_index(field, data):
            # Get the position of the particles
            pos = data[ptype, "particle_position"]
            Npart = pos.shape[0]
            ret = np.zeros(Npart)
            tmp = np.zeros(Npart)

            if isinstance(data, FieldDetector):
                return ret

            remaining = np.ones(Npart, dtype=bool)
            Nremaining = Npart

            Nobjs = len(data._current_chunk.objs)
            Nbits = int(np.ceil(np.log2(Nobjs)))

            for i, obj in enumerate(data._current_chunk.objs):
                if Nremaining == 0:
                    break
                icell = obj['index', 'ones'].T.reshape(-1).astype(np.int64).cumsum().value - 1
                mesh_data = ((icell << Nbits) + i).astype(np.float64)
                # Access the mesh data and attach them to their particles
                tmp[:Nremaining] = obj.mesh_sampling_particle_field(pos[remaining], mesh_data)

                ret[remaining] = tmp[:Nremaining]

                remaining[remaining] = np.isnan(tmp[:Nremaining])
                Nremaining = remaining.sum()

            return data.ds.arr(ret.astype(np.float64), input_units='1')

        def _mesh_sampling_particle_field(field, data):
            """
            Create a grid field for particle quantities using given method.
            """
            ones = data[ptype, 'particle_ones']

            # Access "cell_index" field
            Npart = ones.shape[0]
            ret = np.zeros(Npart)
            cell_index = np.array(data[ptype, 'cell_index'], np.int64)

            if isinstance(data, FieldDetector):
                return ret

            # The index of the obj is stored on the first bits
            Nobjs = len(data._current_chunk.objs)
            Nbits = int(np.ceil(np.log2(Nobjs)))
            icell = cell_index >> Nbits
            iobj = cell_index - (icell << Nbits)
            for i, subset in enumerate(data._current_chunk.objs):
                mask = (iobj == i)

                subset.field_parameters = data.field_parameters

                cell_data = subset[ftype, deposit_field].T.reshape(-1)

                ret[mask] = cell_data[icell[mask]]

            return data.ds.arr(ret, input_units=cell_data.units)

        if (ptype, 'cell_index') not in self.ds.derived_field_list:
            self.ds.add_field(
                (ptype, 'cell_index'),
                function=_cell_index,
                sampling_type="particle",
                units='1')

        self.ds.add_field(
            (ptype, field_name),
            function=_mesh_sampling_particle_field,
            sampling_type="particle",
            units=units,
            take_log=take_log)
<|MERGE_RESOLUTION|>--- conflicted
+++ resolved
@@ -1,24 +1,4 @@
-<<<<<<< HEAD
-"""
-Octree geometry handler
-
-
-
-
-"""
-
-#-----------------------------------------------------------------------------
-# Copyright (c) 2013, yt Development Team.
-#
-# Distributed under the terms of the Modified BSD License.
-#
-# The full license is in the file COPYING.txt, distributed with this software.
-#-----------------------------------------------------------------------------
-
 import numpy as np
-
-=======
->>>>>>> 25efd2a6
 from yt.utilities.logger import ytLogger as mylog
 from yt.geometry.geometry_handler import Index
 from yt.fields.field_detector import FieldDetector
