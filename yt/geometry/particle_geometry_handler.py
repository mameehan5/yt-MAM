import collections
import errno
import os
import struct
import weakref

import numpy as np

from yt.data_objects.particle_container import ParticleContainer
from yt.funcs import get_pbar, only_on_root
from yt.geometry.geometry_handler import Index, YTDataChunk
from yt.geometry.particle_oct_container import ParticleBitmap
from yt.utilities.lib.fnv_hash import fnv_hash
from yt.utilities.logger import ytLogger as mylog

CHUNKSIZE = 64 ** 3


class ParticleIndex(Index):
    """The Index subclass for particle datasets"""
<<<<<<< HEAD
    _chunksize = 64**3
=======

>>>>>>> a6ad1211
    def __init__(self, ds, dataset_type):
        self.dataset_type = dataset_type
        self.dataset = weakref.proxy(ds)
        self.float_type = np.float64
        super(ParticleIndex, self).__init__(ds, dataset_type)
        self._initialize_index()

    def _setup_geometry(self):
        self.regions = None

    def get_smallest_dx(self):
        """
        Returns (in code units) the smallest cell size in the simulation.
        """
        return self.ds.arr(0, "code_length")

    def _get_particle_type_counts(self):
        result = collections.defaultdict(lambda: 0)
        for df in self.data_files:
            for k in df.total_particles.keys():
                result[k] += df.total_particles[k]
        return dict(result)

    def convert(self, unit):
        return self.dataset.conversion_factors[unit]

    def _setup_filenames(self):
        template = self.dataset.filename_template
        ndoms = self.dataset.file_count
        cls = self.dataset._file_class
        self.data_files = []
        fi = 0
        for i in range(int(ndoms)):
            start = 0
<<<<<<< HEAD
            if self._chunksize > 0:
                end = start + self._chunksize
            else:
                end = None
            while 1:
                df = cls(self.dataset, self.io, template % {'num':i}, fi, (start, end))
=======
            end = start + CHUNKSIZE
            while True:
                df = cls(self.dataset, self.io, template % {"num": i}, fi, (start, end))
>>>>>>> a6ad1211
                if max(df.total_particles.values()) == 0:
                    break
                fi += 1
                self.data_files.append(df)
                if self._chunksize <= 0:
                    break
                start = end
                end += self._chunksize
        self.total_particles = sum(
            sum(d.total_particles.values()) for d in self.data_files
        )

    def _initialize_index(self):
        ds = self.dataset
        only_on_root(
            mylog.info,
            "Allocating for %0.3e particles",
            self.total_particles,
            global_rootonly=True,
        )

        # if we have not yet set domain_left_edge and domain_right_edge then do
        # an I/O pass over the particle coordinates to determine a bounding box
        if self.ds.domain_left_edge is None:
            min_ppos = np.empty(3, dtype="float64")
            min_ppos[:] = np.nan
            max_ppos = np.empty(3, dtype="float64")
            max_ppos[:] = np.nan
            only_on_root(
                mylog.info,
                "Bounding box cannot be inferred from metadata, reading "
                "particle positions to infer bounding box",
            )
            for df in self.data_files:
                for _, ppos in self.io._yield_coordinates(df):
                    min_ppos = np.nanmin(np.vstack([min_ppos, ppos]), axis=0)
                    max_ppos = np.nanmax(np.vstack([max_ppos, ppos]), axis=0)
            only_on_root(
                mylog.info,
                "Load this dataset with bounding_box=[%s, %s] to avoid I/O "
                "overhead from inferring bounding_box." % (min_ppos, max_ppos),
            )
            ds.domain_left_edge = ds.arr(1.05 * min_ppos, "code_length")
            ds.domain_right_edge = ds.arr(1.05 * max_ppos, "code_length")
            ds.domain_width = ds.domain_right_edge - ds.domain_left_edge

        # use a trivial morton index for datasets containing a single chunk
        if len(self.data_files) == 1:
            order1 = 1
            order2 = 1
        else:
            order1 = ds.index_order[0]
            order2 = ds.index_order[1]

        if order1 == 1 and order2 == 1:
            dont_cache = True
        else:
            dont_cache = False

        # If we have applied a bounding box then we can't cache the
        # ParticleBitmap because it is doman dependent
        if getattr(ds, "_domain_override", False):
            dont_cache = True

        if not hasattr(self.ds, "_file_hash"):
            self.ds._file_hash = self._generate_hash()

        self.regions = ParticleBitmap(
            ds.domain_left_edge,
            ds.domain_right_edge,
            ds.periodicity,
            self.ds._file_hash,
            len(self.data_files),
            index_order1=order1,
            index_order2=order2,
        )

        # Load Morton index from file if provided
        if getattr(ds, "index_filename", None) is None:
            fname = ds.parameter_filename + ".index{}_{}.ewah".format(
                self.regions.index_order1, self.regions.index_order2
            )
        else:
            fname = ds.index_filename

        dont_load = dont_cache and not hasattr(ds, "index_filename")
        try:
            if dont_load:
                raise OSError
            rflag = self.regions.load_bitmasks(fname)
            rflag = self.regions.check_bitmasks()
            self._initialize_frontend_specific()
            if rflag == 0:
                raise OSError
        except (OSError, struct.error):
            self.regions.reset_bitmasks()
            self._initialize_coarse_index()
            self._initialize_refined_index()
            wdir = os.path.dirname(fname)
            if not dont_cache and os.access(wdir, os.W_OK):
                # Sometimes os mis-reports whether a directory is writable,
                # So pass if writing the bitmask file fails.
                try:
                    self.regions.save_bitmasks(fname)
                except OSError:
                    pass
            rflag = self.regions.check_bitmasks()

    def _initialize_coarse_index(self):
        pb = get_pbar("Initializing coarse index ", len(self.data_files))
        for i, data_file in enumerate(self.data_files):
            pb.update(i)
            for ptype, pos in self.io._yield_coordinates(data_file):
                ds = self.ds
                if hasattr(ds, "_sph_ptypes") and ptype == ds._sph_ptypes[0]:
                    hsml = self.io._get_smoothing_length(
                        data_file, pos.dtype, pos.shape
                    )
                else:
                    hsml = None
                self.regions._coarse_index_data_file(pos, hsml, data_file.file_id)
            self.regions._set_coarse_index_data_file(data_file.file_id)
        pb.finish()
        self.regions.find_collisions_coarse()

    def _initialize_refined_index(self):
        mask = self.regions.masks.sum(axis=1).astype("uint8")
        max_npart = max(sum(d.total_particles.values()) for d in self.data_files) * 28
        sub_mi1 = np.zeros(max_npart, "uint64")
        sub_mi2 = np.zeros(max_npart, "uint64")
        pb = get_pbar("Initializing refined index", len(self.data_files))
        mask_threshold = getattr(self, "_index_mask_threshold", 2)
        count_threshold = getattr(self, "_index_count_threshold", 256)
        mylog.debug(
            "Using estimated thresholds of %s and %s for refinement",
            mask_threshold,
            count_threshold,
        )
        total_refined = 0
        total_coarse_refined = (
            (mask >= 2) & (self.regions.particle_counts > count_threshold)
        ).sum()
        mylog.debug(
            "This should produce roughly %s zones, for %s of the domain",
            total_coarse_refined,
            100 * total_coarse_refined / mask.size,
        )
        for i, data_file in enumerate(self.data_files):
            coll = None
            pb.update(i)
            nsub_mi = 0
            for ptype, pos in self.io._yield_coordinates(data_file):
                if pos.size == 0:
                    continue
                if hasattr(self.ds, "_sph_ptypes") and ptype == self.ds._sph_ptypes[0]:
                    hsml = self.io._get_smoothing_length(
                        data_file, pos.dtype, pos.shape
                    )
                else:
                    hsml = None
                nsub_mi, coll = self.regions._refined_index_data_file(
                    coll,
                    pos,
                    hsml,
                    mask,
                    sub_mi1,
                    sub_mi2,
                    data_file.file_id,
                    nsub_mi,
                    count_threshold=count_threshold,
                    mask_threshold=mask_threshold,
                )
                total_refined += nsub_mi
            self.regions.bitmasks.append(data_file.file_id, coll)
        pb.finish()
        self.regions.find_collisions_refined()

    def _detect_output_fields(self):
        # TODO: Add additional fields
        self._setup_filenames()
        dsl = []
        units = {}
        pcounts = self._get_particle_type_counts()
        field_cache = {}
        for dom in self.data_files:
            if dom.filename in field_cache:
                fl, _units = field_cache[dom.filename]
            else:
                fl, _units = self.io._identify_fields(dom)
                field_cache[dom.filename] = fl, _units
            units.update(_units)
            dom._calculate_offsets(fl, pcounts)
            for f in fl:
                if f not in dsl:
                    dsl.append(f)
        self.field_list = dsl
        ds = self.dataset
        ds.particle_types = tuple(set(pt for pt, ds in dsl))
        # This is an attribute that means these particle types *actually*
        # exist.  As in, they are real, in the dataset.
        ds.field_units.update(units)
        ds.particle_types_raw = ds.particle_types

    def _identify_base_chunk(self, dobj):
        # Must check that chunk_info contains the right number of ghost zones
        if getattr(dobj, "_chunk_info", None) is None:
            if isinstance(dobj, ParticleContainer):
                dobj._chunk_info = [dobj]
            else:
                # TODO: only return files
                if getattr(dobj.selector, "is_all_data", False):
                    nfiles = self.regions.nfiles
                    dfi = np.arange(nfiles)
                else:
                    dfi, file_masks, addfi = self.regions.identify_file_masks(
                        dobj.selector
                    )
                    nfiles = len(file_masks)
                dobj._chunk_info = [None for _ in range(nfiles)]
                for i in range(nfiles):
                    domain_id = i + 1
                    dobj._chunk_info[i] = ParticleContainer(
                        dobj, [self.data_files[dfi[i]]], domain_id=domain_id
                    )
                # NOTE: One fun thing about the way IO works is that it
                # consolidates things quite nicely.  So we should feel free to
                # create as many objects as part of the chunk as we want, since
                # it'll take the set() of them.  So if we break stuff up like
                # this here, we end up in a situation where we have the ability
                # to break things down further later on for buffer zones and the
                # like.
        (dobj._current_chunk,) = self._chunk_all(dobj)

    def _chunk_all(self, dobj):
        oobjs = getattr(dobj._current_chunk, "objs", dobj._chunk_info)
        yield YTDataChunk(dobj, "all", oobjs, None)

    def _chunk_spatial(self, dobj, ngz, sort=None, preload_fields=None):
        sobjs = getattr(dobj._current_chunk, "objs", dobj._chunk_info)
        for og in sobjs:
            with og._expand_data_files():
                if ngz > 0:
                    g = og.retrieve_ghost_zones(ngz, [], smoothed=True)
                else:
                    g = og
                yield YTDataChunk(dobj, "spatial", [g])

    def _chunk_io(self, dobj, cache=True, local_only=False):
        oobjs = getattr(dobj._current_chunk, "objs", dobj._chunk_info)
        for container in oobjs:
            yield YTDataChunk(dobj, "io", [container], None, cache=cache)

    def _generate_hash(self):
        # Generate an FNV hash by creating a byte array containing the
        # modification time of as well as the first and last 1 MB of data in
        # every output file
        ret = bytearray()
        for pfile in self.data_files:

            # only look at "real" files, not "fake" files generated by the
            # chunking system
            if pfile.start not in (0, None):
                continue
            try:
                mtime = os.path.getmtime(pfile.filename)
            except OSError as e:
                if e.errno == errno.ENOENT:
                    # this is an in-memory file so we return with a dummy
                    # value
                    return -1
                else:
                    raise
            ret.extend(str(mtime).encode("utf-8"))
            size = os.path.getsize(pfile.filename)
            if size > 1e6:
                size = int(1e6)
            with open(pfile.filename, "rb") as fh:
                # read in first and last 1 MB of data
                data = fh.read(size)
                fh.seek(-size, os.SEEK_END)
                data = fh.read(size)
                ret.extend(data)
            return fnv_hash(ret)

    def _initialize_frontend_specific(self):
        """This is for frontend-specific initialization code

        If there are frontend-specific things that need to be set while
        creating the index, this function forces these operations to happen
        in cases where we are reloading the index from a sidecar file.
        """
        pass<|MERGE_RESOLUTION|>--- conflicted
+++ resolved
@@ -18,11 +18,8 @@
 
 class ParticleIndex(Index):
     """The Index subclass for particle datasets"""
-<<<<<<< HEAD
     _chunksize = 64**3
-=======
-
->>>>>>> a6ad1211
+
     def __init__(self, ds, dataset_type):
         self.dataset_type = dataset_type
         self.dataset = weakref.proxy(ds)
@@ -57,18 +54,12 @@
         fi = 0
         for i in range(int(ndoms)):
             start = 0
-<<<<<<< HEAD
             if self._chunksize > 0:
                 end = start + self._chunksize
             else:
                 end = None
-            while 1:
+            while True:
                 df = cls(self.dataset, self.io, template % {'num':i}, fi, (start, end))
-=======
-            end = start + CHUNKSIZE
-            while True:
-                df = cls(self.dataset, self.io, template % {"num": i}, fi, (start, end))
->>>>>>> a6ad1211
                 if max(df.total_particles.values()) == 0:
                     break
                 fi += 1
