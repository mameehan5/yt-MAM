--- conflicted
+++ resolved
@@ -1634,13 +1634,10 @@
         self.minimum_mass = minimum_mass
         self.alpha = alpha
         self.data_source=data_source
-<<<<<<< HEAD
-
         if self.minimum_mass is not None:
             warnings.warn("The minimum_mass keyword is deprecated.  Please use "
                           "an appropriate particle filter and the ptype keyword instead.")
-=======
->>>>>>> 1afc1359
+
 
     def __call__(self, plot):
         data = plot.data
@@ -1653,16 +1650,12 @@
         xx0, xx1 = plot._axes.get_xlim()
         yy0, yy1 = plot._axes.get_ylim()
         if type(self.data_source)==YTCutRegion:
-<<<<<<< HEAD
             mylog.warn("Parameter 'width' is ignored in annotate_particles if the "
                        "data_source is a cut_region. "
                        "See https://github.com/yt-project/yt/issues/1933 for further details.")
-=======
-            mylog.warn("Parameter 'width' is ignored in annotate_particles if the data_source is a cut_region.")
->>>>>>> 1afc1359
             self.region=self.data_source
         else:
-            self._get_region((x0,x1), (y0,y1), plot.data.axis, data)
+            self.region=self._get_region((x0,x1), (y0,y1), plot.data.axis, data)
         ax = data.axis
         xax = plot.data.ds.coordinates.x_axis[ax]
         yax = plot.data.ds.coordinates.y_axis[ax]
@@ -1684,12 +1677,9 @@
                                                         y0, y1, period_y)
         gg = ( ( particle_x >= x0 ) & ( particle_x <= x1 )
            &   ( particle_y >= y0 ) & ( particle_y <= y1 ) )
-<<<<<<< HEAD
         if self.minimum_mass is not None:
             gg &= (self.region[pt, "particle_mass"] >= self.minimum_mass)
             if gg.sum() == 0: return
-=======
->>>>>>> 1afc1359
         px, py = [particle_x[gg][::self.stride], particle_y[gg][::self.stride]]
         px, py = self.convert_to_plot(plot, [px, py])
         plot._axes.scatter(px, py, edgecolors='None', marker=self.marker,
