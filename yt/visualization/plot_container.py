"""
A base class for "image" plots with colorbars.



"""

#-----------------------------------------------------------------------------
# Copyright (c) 2013, yt Development Team.
#
# Distributed under the terms of the Modified BSD License.
#
# The full license is in the file COPYING.txt, distributed with this software.
#-----------------------------------------------------------------------------
import __builtin__
import base64
import numpy as np
import matplotlib
import os
import types
from functools import wraps
from matplotlib.font_manager import FontProperties

from ._mpl_imports import FigureCanvasAgg
from .tick_locators import LogLocator, LinearLocator
from .color_maps import yt_colormaps, is_colormap
from .plot_modifications import \
    callback_registry
from .base_plot_types import CallbackWrapper

from yt.funcs import \
    defaultdict, get_image_suffix, \
    get_ipython_api_version, iterable, \
    ensure_list
from yt.utilities.exceptions import \
    YTNotInsideNotebook

def ensure_callbacks(f):
    @wraps(f)
    def newfunc(*args, **kwargs):
        try:
            args[0].run_callbacks()
        except NotImplementedError:
            pass
        return f(*args, **kwargs)
    return newfunc

def invalidate_data(f):
    @wraps(f)
    def newfunc(*args, **kwargs):
        rv = f(*args, **kwargs)
        args[0]._data_valid = False
        args[0]._plot_valid = False
        if hasattr(args[0], '_recreate_frb'):
            args[0]._recreate_frb()
        if args[0]._initfinished:
            args[0]._setup_plots()
        return rv
    return newfunc


def invalidate_figure(f):
    @wraps(f)
    def newfunc(*args, **kwargs):
        rv = f(*args, **kwargs)
        for field in args[0].plots.keys():
            args[0].plots[field].figure = None
            args[0].plots[field].axes = None
            args[0].plots[field].cax = None
        return rv
    return newfunc


def invalidate_plot(f):
    @wraps(f)
    def newfunc(*args, **kwargs):
        rv = f(*args, **kwargs)
        args[0]._plot_valid = False
        args[0]._setup_plots()
        return rv
    return newfunc


def apply_callback(f):
    @wraps(f)
    def newfunc(*args, **kwargs):
        #rv = f(*args[1:], **kwargs)
        args[0]._callbacks.append((f.__name__, (args, kwargs)))
        return args[0]
    return newfunc

def get_log_minorticks(vmin, vmax):
    """calculate positions of linear minorticks on a log colorbar

    Parameters
    ----------
    vmin : float
        the minimum value in the colorbar
    vmax : float
        the maximum value in the colorbar

    """
    expA = np.floor(np.log10(vmin))
    expB = np.floor(np.log10(vmax))
    cofA = np.ceil(vmin/10**expA)
    cofB = np.floor(vmax/10**expB)
    lmticks = []
    while cofA*10**expA <= cofB*10**expB:
        if expA < expB:
            lmticks = np.hstack( (lmticks, np.linspace(cofA, 9, 10-cofA)*10**expA) )
            cofA = 1
            expA += 1
        else:
            lmticks = np.hstack( (lmticks, np.linspace(cofA, cofB, cofB-cofA+1)*10**expA) )
            expA += 1
    return np.array(lmticks)

def get_symlog_minorticks(linthresh, vmin, vmax):
    """calculate positions of linear minorticks on a symmetric log colorbar

    Parameters
    ----------
    linthresh: float
        the threshold for the linear region
    vmin : float
        the minimum value in the colorbar
    vmax : float
        the maximum value in the colorbar

    """
    if vmin >= 0 or vmax <= 0:
        raise RuntimeError(
            '''attempting to set minorticks for
              a symlog plot with one-sided data:
              got vmin = %s, vmax = %s''' % (vmin, vmax))
    return np.hstack( (-get_log_minorticks(linthresh,-vmin)[::-1], 0,
                        get_log_minorticks(linthresh, vmax)) )

field_transforms = {}


class FieldTransform(object):
    def __init__(self, name, func, locator):
        self.name = name
        self.func = func
        self.locator = locator
        field_transforms[name] = self

    def __call__(self, *args, **kwargs):
        return self.func(*args, **kwargs)

    def ticks(self, mi, ma):
        try:
            ticks = self.locator(mi, ma)
        except:
            ticks = []
        return ticks

log_transform = FieldTransform('log10', np.log10, LogLocator())
linear_transform = FieldTransform('linear', lambda x: x, LinearLocator())
symlog_transform = FieldTransform('symlog', None, LogLocator())

class PlotDictionary(defaultdict):
    def __getitem__(self, item):
        return defaultdict.__getitem__(
            self, self.data_source._determine_fields(item)[0])

    def __setitem__(self, item, value):
        return defaultdict.__setitem__(
            self, self.data_source._determine_fields(item)[0], value)

    def __contains__(self, item):
        return defaultdict.__contains__(
            self, self.data_source._determine_fields(item)[0])

    def __init__(self, data_source, default_factory=None):
        self.data_source = data_source
        return defaultdict.__init__(self, default_factory)

class ImagePlotContainer(object):
    """A container for plots with colorbars.

    """
    _plot_type = None
    _plot_valid = False
    _colorbar_valid = False

    def __init__(self, data_source, figure_size, fontsize):
        self.data_source = data_source
        if iterable(figure_size):
            self.figure_size = float(figure_size[0]), float(figure_size[1])
        else:
            self.figure_size = float(figure_size)
        self.plots = PlotDictionary(data_source)
        self._callbacks = []
        self._field_transform = {}
        self._colormaps = defaultdict(lambda: 'algae')
        font_path = matplotlib.get_data_path() + '/fonts/ttf/STIXGeneral.ttf'
        self._font_properties = FontProperties(size=fontsize, fname=font_path)
        self._font_color = None
        self._xlabel = None
        self._ylabel = None
        self._minorticks = {}
        self._cbar_minorticks = {}
        self._colorbar_label = PlotDictionary(
            self.data_source, lambda: None)

    @invalidate_plot
    def set_log(self, field, log, linthresh=None):
        """set a field to log or linear.

        Parameters
        ----------
        field : string
            the field to set a transform
        log : boolean
            Log on/off.
        linthresh : float (must be positive)
            linthresh will be enabled for symlog scale only when log is true

        """
        if field == 'all':
            fields = self.plots.keys()
        else:
            fields = [field]
        for field in self.data_source._determine_fields(fields):
            if log:
                if linthresh is not None:
                    if not linthresh > 0.: 
                        raise ValueError('\"linthresh\" must be positive')
                    self._field_transform[field] = symlog_transform
                    self._field_transform[field].func = linthresh 
                else:
                    self._field_transform[field] = log_transform
            else:
                self._field_transform[field] = linear_transform
        return self

    def get_log(self, field):
        """get the transform type of a field.

        Parameters
        ----------
        field : string
            the field to get a transform

        """
        log = {}
        if field == 'all':
            fields = self.plots.keys()
        else:
            fields = [field]
        for field in self.data_source._determine_fields(fields):
            if self._field_transform[field] == log_transform:
                log[field] = True
            else:
                log[field] = False
        return log

    @invalidate_plot
    def set_transform(self, field, name):
        field = self.data_source._determine_fields(field)[0]
        if name not in field_transforms:
            raise KeyError(name)
        self._field_transform[field] = field_transforms[name]
        return self

    @invalidate_plot
    def set_cmap(self, field, cmap):
        """set the colormap for one of the fields

        Parameters
        ----------
        field : string
            the field to set the colormap
            if field == 'all', applies to all plots.
        cmap : string or tuple
            If a string, will be interpreted as name of the colormap.
            If a tuple, it is assumed to be of the form (name, type, number)
            to be used for brewer2mpl functionality. (name, type, number, bool)
            can be used to specify if a reverse colormap is to be used.

        """

        if field == 'all':
            fields = self.plots.keys()
        else:
            fields = [field]
        for field in self.data_source._determine_fields(fields):
            self._colorbar_valid = False
            self._colormaps[field] = cmap
        return self

    @invalidate_plot
    def set_zlim(self, field, zmin, zmax, dynamic_range=None):
        """set the scale of the colormap

        Parameters
        ----------
        field : string
            the field to set a colormap scale
            if field == 'all', applies to all plots.
        zmin : float
            the new minimum of the colormap scale. If 'min', will
            set to the minimum value in the current view.
        zmax : float
            the new maximum of the colormap scale. If 'max', will
            set to the maximum value in the current view.

        Other Parameters
        ----------------
        dynamic_range : float (default: None)
            The dynamic range of the image.
            If zmin == None, will set zmin = zmax / dynamic_range
            If zmax == None, will set zmax = zmin * dynamic_range
            When dynamic_range is specified, defaults to setting
            zmin = zmax / dynamic_range.

        """
        if field is 'all':
            fields = self.plots.keys()
        else:
            fields = ensure_list(field)
        for field in self.data_source._determine_fields(fields):
            myzmin = zmin
            myzmax = zmax
            if zmin == 'min':
                myzmin = self.plots[field].image._A.min()
            if zmax == 'max':
                myzmax = self.plots[field].image._A.max()
            if dynamic_range is not None:
                if zmax is None:
                    myzmax = myzmin * dynamic_range
                else:
                    myzmin = myzmax / dynamic_range

            self.plots[field].zmin = myzmin
            self.plots[field].zmax = myzmax
        return self

    @invalidate_plot
    def set_minorticks(self, field, state):
        """turn minor ticks on or off in the current plot

        Displaying minor ticks reduces performance; turn them off
        using set_minorticks('all', 'off') if drawing speed is a problem.

        Parameters
        ----------
        field : string
            the field to remove minorticks
        state : string
            the state indicating 'on' or 'off'

        """
        if field == 'all':
            fields = self.plots.keys()
        else:
            fields = [field]
        for field in self.data_source._determine_fields(fields):
            if state == 'on':
                self._minorticks[field] = True
            else:
                self._minorticks[field] = False
        return self

    @invalidate_plot
    def set_cbar_minorticks(self, field, state):
        """turn colorbar minor ticks on or off in the current plot

        Displaying minor ticks reduces performance; turn them off 
        using set_cbar_minorticks('all', 'off') if drawing speed is a problem.

        Parameters
        ----------
        field : string
            the field to remove colorbar minorticks
        state : string
            the state indicating 'on' or 'off'

        """
        if field == 'all':
            fields = self.plots.keys()
        else:
            fields = [field]
        for field in self.data_source._determine_fields(fields):
            if state == 'on':
                self._cbar_minorticks[field] = True
            else:
                self._cbar_minorticks[field] = False
        return self

    def setup_callbacks(self):
        # Left blank to be overriden in subclasses
        pass

    def _setup_plots(self):
        # Left blank to be overriden in subclasses
        pass

    def _switch_ds(self, new_ds, data_source=None):
        old_object = self.data_source
        name = old_object._type_name
        kwargs = dict((n, getattr(old_object, n))
                      for n in old_object._con_args)
        kwargs['center'] = getattr(old_object, 'center', None)
        if data_source is not None:
            if name != "proj":
                raise RuntimeError("The data_source keyword argument "
                                   "is only defined for projections.")
            kwargs['data_source'] = data_source
        new_object = getattr(new_ds, name)(**kwargs)
        self.ds = new_ds
        self.data_source = new_object
        self._data_valid = self._plot_valid = False
        for d in 'xyz':
            lim_name = d+'lim'
            if hasattr(self, lim_name):
                lim = getattr(self, lim_name)
                lim = tuple(new_ds.quan(l.value, str(l.units)) for l in lim)
                setattr(self, lim_name, lim)
        self._recreate_frb()
        self._setup_plots()

    def __getitem__(self, item):
        return self.plots[item]

    def run_callbacks(self):
        for f in self.fields:
            keys = self.frb.keys()
            for name, (args, kwargs) in self._callbacks:
                cbw = CallbackWrapper(self, self.plots[f], self.frb, f)
                CallbackMaker = callback_registry[name]
                callback = CallbackMaker(*args[1:], **kwargs)
                callback(cbw)
            for key in self.frb.keys():
                if key not in keys:
                    del self.frb[key]

    def _set_font_properties(self):
        for f in self.plots:
            ax = self.plots[f].axes
            cbax = self.plots[f].cb.ax
            labels = ax.xaxis.get_ticklabels() + ax.yaxis.get_ticklabels()
            labels += cbax.yaxis.get_ticklabels()
            labels += [ax.title, ax.xaxis.label, ax.yaxis.label,
                       cbax.yaxis.label, cbax.yaxis.get_offset_text(),
                       ax.xaxis.get_offset_text(), ax.yaxis.get_offset_text()]
            for label in labels:
                label.set_fontproperties(self._font_properties)
                if self._font_color is not None:
                    label.set_color(self._font_color)

    @invalidate_plot
    @invalidate_figure
    def set_font(self, font_dict=None):
        """set the font and font properties

        Parameters
        ----------
        font_dict : dict
        A dict of keyword parameters to be passed to
        :py:class:`matplotlib.font_manager.FontProperties`.

        Possible keys include
        * family - The font family. Can be serif, sans-serif, cursive, 'fantasy' or
          'monospace'.
        * style - The font style. Either normal, italic or oblique.
        * color - A valid color string like 'r', 'g', 'red', 'cobalt', and
          'orange'.
        * variant: Either normal or small-caps.
        * size: Either an relative value of xx-small, x-small, small, medium,
          large, x-large, xx-large or an absolute font size, e.g. 12
        * stretch: A numeric value in the range 0-1000 or one of
          ultra-condensed, extra-condensed, condensed, semi-condensed, normal,
          semi-expanded, expanded, extra-expanded or ultra-expanded
        * weight: A numeric value in the range 0-1000 or one of ultralight,
          light, normal, regular, book, medium, roman, semibold, demibold, demi,
          bold, heavy, extra bold, or black

        See the matplotlib font manager API documentation for more details.
        http://matplotlib.org/api/font_manager_api.html

        Notes
        -----
        Mathtext axis labels will only obey the `size` and `color` keyword.

        Examples
        --------
        This sets the font to be 24-pt, blue, sans-serif, italic, and
        bold-face.

        >>> slc = SlicePlot(ds, 'x', 'Density')
        >>> slc.set_font({'family':'sans-serif', 'style':'italic',
                          'weight':'bold', 'size':24, 'color':'blue'})

        """
        if font_dict is None:
            font_dict = {}
        if 'color' in font_dict:
            self._font_color = font_dict.pop('color')
        # Set default values if the user does not explicitly set them.
        # this prevents reverting to the matplotlib defaults.
        font_dict.setdefault('family', 'stixgeneral')
        font_dict.setdefault('size', 18)
        self._font_properties = \
            FontProperties(**font_dict)
        return self

    def set_font_size(self, size):
        """Set the size of the font used in the plot

        This sets the font size by calling the set_font function.  See set_font
        for more font customization options.

        Parameters
        ----------
        size : float
        The absolute size of the font in points (1 pt = 1/72 inch).

        """
        return self.set_font({'size': size})

    @invalidate_plot
<<<<<<< HEAD
    def set_cmap(self, field, cmap):
        """set the colormap for one of the fields

        Parameters
        ----------
        field : string
            the field to set a transform
            if field == 'all', applies to all plots.
        cmap : string
            name of the colormap

        """
        if field == 'all':
            fields = self.plots.keys()
        else:
            fields = [field]

        for field in self.data_source._determine_fields(fields):
            self._colorbar_valid = False
            self._colormaps[field] = cmap
            if isinstance(cmap, str):
                if str(cmap) in yt_colormaps:
                    cmap = yt_colormaps[str(cmap)]
                elif hasattr(matplotlib.cm, cmap):
                    cmap = getattr(matplotlib.cm, cmap)
            if not is_colormap(cmap) and cmap is not None:
                raise RuntimeError("Colormap '%s' does not exist!" % str(cmap))
            self.plots[field].image.set_cmap(cmap)
        return self

    @invalidate_plot
=======
>>>>>>> 85150dac
    @invalidate_figure
    def set_figure_size(self, size):
        """Sets a new figure size for the plot

        parameters
        ----------
        size : float
            The size of the figure on the longest axis (in units of inches),
            including the margins but not the colorbar.
        """
        self.figure_size = float(size)
        return self

    @ensure_callbacks
    def save(self, name=None, mpl_kwargs=None):
        """saves the plot to disk.

        Parameters
        ----------
        name : string
           The base of the filename.  If name is a directory or if name is not
           set, the filename of the dataset is used.
        mpl_kwargs : dict
           A dict of keyword arguments to be passed to matplotlib.

        >>> slc.save(mpl_kwargs={'bbox_inches':'tight'})

        """
        names = []
        if mpl_kwargs is None: mpl_kwargs = {}
        if name is None:
            name = str(self.ds)
        name = os.path.expanduser(name)
        if name[-1] == os.sep and not os.path.isdir(name):
            os.mkdir(name)
        if os.path.isdir(name) and name != str(self.ds):
            name = name + (os.sep if name[-1] != os.sep else '') + str(self.ds)
        suffix = get_image_suffix(name)
        if suffix != '':
            for k, v in self.plots.iteritems():
                names.append(v.save(name, mpl_kwargs))
            return names
        axis = self.ds.coordinates.axis_name.get(
            self.data_source.axis, '')
        weight = None
        type = self._plot_type
        if type in ['Projection', 'OffAxisProjection']:
            weight = self.data_source.weight_field
            if weight is not None:
                weight = weight[1].replace(' ', '_')
        if 'Cutting' in self.data_source.__class__.__name__:
            type = 'OffAxisSlice'
        for k, v in self.plots.iteritems():
            if isinstance(k, tuple):
                k = k[1]
            if axis:
                n = "%s_%s_%s_%s" % (name, type, axis, k.replace(' ', '_'))
            else:
                # for cutting planes
                n = "%s_%s_%s" % (name, type, k.replace(' ', '_'))
            if weight:
                n += "_%s" % (weight)
            names.append(v.save(n, mpl_kwargs))
        return names

    @invalidate_data
    def refresh(self):
        # invalidate_data will take care of everything
        return self

    def _send_zmq(self):
        try:
            # pre-IPython v1.0
            from IPython.zmq.pylab.backend_inline import send_figure as display
        except ImportError:
            # IPython v1.0+
            from IPython.core.display import display
        for k, v in sorted(self.plots.iteritems()):
            # Due to a quirk in the matplotlib API, we need to create
            # a dummy canvas variable here that is never used.
            canvas = FigureCanvasAgg(v.figure)  # NOQA
            display(v.figure)

    def show(self):
        r"""This will send any existing plots to the IPython notebook.

        If yt is being run from within an IPython session, and it is able to
        determine this, this function will send any existing plots to the
        notebook for display.

        If yt can't determine if it's inside an IPython session, it will raise
        YTNotInsideNotebook.

        Examples
        --------

        >>> from yt.mods import SlicePlot
        >>> slc = SlicePlot(ds, "x", ["Density", "VelocityMagnitude"])
        >>> slc.show()

        """
        if "__IPYTHON__" in dir(__builtin__):
            api_version = get_ipython_api_version()
            if api_version in ('0.10', '0.11'):
                self._send_zmq()
            else:
                from IPython.display import display
                display(self)
        else:
            raise YTNotInsideNotebook

    def display(self, name=None, mpl_kwargs=None):
        """Will attempt to show the plot in in an IPython notebook.
        Failing that, the plot will be saved to disk."""
        try:
            return self.show()
        except YTNotInsideNotebook:
            return self.save(name=name, mpl_kwargs=mpl_kwargs)

    @ensure_callbacks
    def _repr_html_(self):
        """Return an html representation of the plot object. Will display as a
        png for each WindowPlotMPL instance in self.plots"""
        ret = ''
        for field in self.plots:
            img = base64.b64encode(self.plots[field]._repr_png_())
            ret += '<img src="data:image/png;base64,%s"><br>' % img
        return ret

    @invalidate_plot
    def set_xlabel(self, label):
        r"""
        Allow the user to modify the X-axis title
        Defaults to the global value. Fontsize defaults
        to 18.

        Parameters
        ----------
        x_title: str
              The new string for the x-axis.

        >>>  plot.set_xtitle("H2I Number Density (cm$^{-3}$)")

        """
        self._xlabel = label
        return self

    @invalidate_plot
    def set_ylabel(self, label):
        r"""
        Allow the user to modify the Y-axis title
        Defaults to the global value.

        Parameters
        ----------
        label: str
          The new string for the y-axis.

        >>>  plot.set_ytitle("Temperature (K)")

        """
        self._ylabel = label
        return self

    @invalidate_plot
    def set_colorbar_label(self, field, label):
        r"""
        Sets the colorbar label.

        Parameters
        ----------
        field: str or tuple
          The name of the field to modify the label for.
        label: str
          The new label

        >>>  plot.set_colorbar_label("Enclosed Gas Mass ($M_{\odot}$)")

        """
        self._colorbar_label[field] = label
        return self

    def _get_axes_labels(self, field):
        return(self._xlabel, self._ylabel, self._colorbar_label[field])<|MERGE_RESOLUTION|>--- conflicted
+++ resolved
@@ -522,40 +522,6 @@
         return self.set_font({'size': size})
 
     @invalidate_plot
-<<<<<<< HEAD
-    def set_cmap(self, field, cmap):
-        """set the colormap for one of the fields
-
-        Parameters
-        ----------
-        field : string
-            the field to set a transform
-            if field == 'all', applies to all plots.
-        cmap : string
-            name of the colormap
-
-        """
-        if field == 'all':
-            fields = self.plots.keys()
-        else:
-            fields = [field]
-
-        for field in self.data_source._determine_fields(fields):
-            self._colorbar_valid = False
-            self._colormaps[field] = cmap
-            if isinstance(cmap, str):
-                if str(cmap) in yt_colormaps:
-                    cmap = yt_colormaps[str(cmap)]
-                elif hasattr(matplotlib.cm, cmap):
-                    cmap = getattr(matplotlib.cm, cmap)
-            if not is_colormap(cmap) and cmap is not None:
-                raise RuntimeError("Colormap '%s' does not exist!" % str(cmap))
-            self.plots[field].image.set_cmap(cmap)
-        return self
-
-    @invalidate_plot
-=======
->>>>>>> 85150dac
     @invalidate_figure
     def set_figure_size(self, size):
         """Sets a new figure size for the plot
