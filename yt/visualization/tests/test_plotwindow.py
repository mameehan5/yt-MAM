--- conflicted
+++ resolved
@@ -12,10 +12,6 @@
 #
 # The full license is in the file COPYING.txt, distributed with this software.
 #-----------------------------------------------------------------------------
-<<<<<<< HEAD
-import itertools
-=======
->>>>>>> 7ef69331
 import matplotlib
 import numpy as np
 import os
@@ -26,10 +22,6 @@
 from distutils.version import LooseVersion
 from nose.tools import assert_true
 
-<<<<<<< HEAD
-from yt.extern.parameterized import parameterized, param
-=======
->>>>>>> 7ef69331
 from yt.testing import \
     fake_random_ds, assert_equal, assert_rel_equal, assert_array_equal, \
     assert_array_almost_equal, assert_raises, assert_fname
@@ -416,8 +408,6 @@
             assert_raises(
                 YTInvalidFieldType, object, ds, normal, field_name_list)
 
-<<<<<<< HEAD
-=======
 def test_setup_origin():
     origin_inputs = ('domain',
                      'left-window',
@@ -456,15 +446,11 @@
         for l in lims:
             generated_limits.append(l)
     assert_array_almost_equal(correct_limits, generated_limits)
->>>>>>> 7ef69331
 
 def test_frb_regen():
     ds = fake_random_ds(32)
     slc = SlicePlot(ds, 2, 'density')
     slc.set_buff_size(1200)
-<<<<<<< HEAD
-    assert_equal(slc.frb['density'].shape, (1200, 1200))
-=======
     assert_equal(slc.frb['density'].shape, (1200, 1200))
 
 def test_set_background_color():
@@ -561,5 +547,4 @@
         plot = SlicePlot(ds, 2, field)
         plot.set_log(field, True, linthresh=0.1)
         with tempfile.NamedTemporaryFile(suffix='png') as f:
-            plot.save(f.name)
->>>>>>> 7ef69331
+            plot.save(f.name)