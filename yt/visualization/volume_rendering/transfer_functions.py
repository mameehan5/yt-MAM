--- conflicted
+++ resolved
@@ -604,12 +604,8 @@
         ax.set_ylabel("Opacity")
         ax.set_xlabel("Value")
 
-<<<<<<< HEAD
-    def vert_cbar(self, resolution, log_scale, ax, label=None, 
+    def vert_cbar(self, resolution, log_scale, ax, label=None,
                   label_fmt=None, size=10):
-=======
-    def vert_cbar(self, resolution, log_scale, ax, label=None, label_fmt=None):
->>>>>>> 9138a0a7
         r"""Display an image of the transfer function
 
         This function loads up matplotlib and displays the current transfer function.
@@ -668,11 +664,7 @@
                 if abs(val) < 1.0e-3 or abs(val) > 1.0e4:
                     if not val == 0.0:
                         e = np.floor(np.log10(abs(val)))
-<<<<<<< HEAD
-                        return r"${:.2f}\times 10^{{ {:d} }}$".format(val/10.0**e, int(e))
-=======
-                        return r"${:.2f}\times 10^{:d}$".format(val / 10.0 ** e, int(e))
->>>>>>> 9138a0a7
+                        return r"${:.2f}\times 10^{{ {:d} }}$".format(val/10.0 ** e, int(e))
                     else:
                         return r"$0$"
                 else:
@@ -693,14 +685,8 @@
         ax.set_xlim(0.0, max_alpha)
         ax.get_xaxis().set_ticks([])
         ax.set_ylim(visible[0], visible[-1])
-<<<<<<< HEAD
-        ax.tick_params(axis='y', colors='white', size=size)
-        ax.set_ylabel(label, color='white', size=size*resolution/512.0)
-
-=======
         ax.tick_params(axis="y", colors="white", size=10)
         ax.set_ylabel(label, color="white", size=10 * resolution / 512.0)
->>>>>>> 9138a0a7
 
     def sample_colormap(self, v, w, alpha=None, colormap="gist_stern", col_bounds=None):
         r"""Add a Gaussian based on an existing colormap.
