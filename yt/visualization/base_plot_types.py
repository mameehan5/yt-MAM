"""
This is a place for base classes of the various plot types.

Author: Nathan Goldbaum <goldbaum@ucolick.org>
Affiliation: UCSC Astronomy
Homepage: http://yt-project.org/
License:
  Copyright (C) 2010-2012 Nathan Goldbaum.  All Rights Reserved.

  This file is part of yt.

  yt is free software; you can redistribute it and/or modify
  it under the terms of the GNU General Public License as published by
  the Free Software Foundation; either version 3 of the License, or
  (at your option) any later version.

  This program is distributed in the hope that it will be useful,
  but WITHOUT ANY WARRANTY; without even the implied warranty of
  MERCHANTABILITY or FITNESS FOR A PARTICULAR PURPOSE.  See the
  GNU General Public License for more details.

  You should have received a copy of the GNU General Public License
  along with this program.  If not, see <http://www.gnu.org/licenses/>.
"""
import matplotlib
from ._mpl_imports import \
    FigureCanvasAgg, FigureCanvasPdf, FigureCanvasPS
from yt.funcs import \
    get_image_suffix, mylog


class PlotMPL(object):
    """A base class for all yt plots made using matplotlib.

    """
    def __init__(self, fsize, axrect):
        """Initialize PlotMPL class"""
        self._plot_valid = True
        self.figure = matplotlib.figure.Figure(figsize=fsize,
                                               frameon=True)
        self.axes = self.figure.add_axes(axrect)

    def save(self, name, mpl_kwargs, canvas=None):
        """Choose backend and save image to disk"""
        suffix = get_image_suffix(name)
        if suffix == '':
            suffix = '.png'
            name = "%s%s" % (name, suffix)

        mylog.info("Saving plot %s", name)

        if suffix == ".png":
            canvas = FigureCanvasAgg(self.figure)
        elif suffix == ".pdf":
            canvas = FigureCanvasPdf(self.figure)
        elif suffix in (".eps", ".ps"):
            canvas = FigureCanvasPS(self.figure)
        else:
            mylog.warning("Unknown suffix %s, defaulting to Agg", suffix)
            canvas = FigureCanvasAgg(self.figure)

        canvas.print_figure(name, **mpl_kwargs)
        return name


class ImagePlotMPL(PlotMPL):
    """A base class for yt plots made using imshow

    """
    def __init__(self, fsize, axrect, caxrect, zlim):
        """Initialize ImagePlotMPL class object"""
        PlotMPL.__init__(self, fsize, axrect)
        self.zmin, self.zmax = zlim
        self.cax = self.figure.add_axes(caxrect)

    def _init_image(self, data, cbnorm, cmap, extent, aspect=None):
        """Store output of imshow in image variable"""
        if (cbnorm == 'log10'):
            norm = matplotlib.colors.LogNorm()
        elif (cbnorm == 'linear'):
            norm = matplotlib.colors.Normalize()
        self.image = self.axes.imshow(data, origin='lower', extent=extent,
                                      norm=norm, vmin=self.zmin, aspect=aspect,
                                      vmax=self.zmax, cmap=cmap)
<<<<<<< HEAD

    def _repr_png_(self):
        canvas = FigureCanvasAgg(self.figure)
        f = cStringIO.StringIO()
        canvas.print_figure(f)
        f.seek(0)
        return f.read()
=======
        self.cb = self.figure.colorbar(self.image, self.cax)
>>>>>>> 508053b2
<|MERGE_RESOLUTION|>--- conflicted
+++ resolved
@@ -82,7 +82,7 @@
         self.image = self.axes.imshow(data, origin='lower', extent=extent,
                                       norm=norm, vmin=self.zmin, aspect=aspect,
                                       vmax=self.zmax, cmap=cmap)
-<<<<<<< HEAD
+        self.cb = self.figure.colorbar(self.image, self.cax)
 
     def _repr_png_(self):
         canvas = FigureCanvasAgg(self.figure)
@@ -90,6 +90,3 @@
         canvas.print_figure(f)
         f.seek(0)
         return f.read()
-=======
-        self.cb = self.figure.colorbar(self.image, self.cax)
->>>>>>> 508053b2
