--- conflicted
+++ resolved
@@ -238,12 +238,8 @@
         nx : integer, optional
             The dimensions on a side of the projection image.
         nz : integer, optional
-<<<<<<< HEAD
-            The number of elements along the integration path length.
-=======
             Deprecated, this is still in the function signature for API
             compatibility
->>>>>>> 0b78f46f
         north_vector : a sequence of floats
             A vector defining the 'up' direction in the plot.  This
             option sets the orientation of the slicing plane.  If not
@@ -268,11 +264,7 @@
         wd = self.ds.coordinates.sanitize_width(L, width, depth)
         w = tuple(el.in_units('code_length').v for el in wd)
         ctr, dctr = self.ds.coordinates.sanitize_center(center, L)
-<<<<<<< HEAD
-        res = (nx, nx, nz)
-=======
         res = (nx, nx)
->>>>>>> 0b78f46f
 
         if source is None:
             source = self.ds
@@ -281,24 +273,6 @@
         self.ds.add_field(("gas","beta_par"), function=beta_par, units="g/cm**3")
         setup_sunyaev_zeldovich_fields(self.ds)
 
-<<<<<<< HEAD
-        dens = off_axis_projection(self.ds, ctr, L, w, res, "density",
-                                   north_vector=north_vector, no_ghost=no_ghost)
-        Te = off_axis_projection(self.ds, ctr, L, w, res, "t_sz",
-                                 north_vector=north_vector, no_ghost=no_ghost)/dens
-        bpar = off_axis_projection(self.ds, ctr, L, w, res, "beta_par",
-                                   north_vector=north_vector, no_ghost=no_ghost)/dens
-        omega1 = off_axis_projection(self.ds, ctr, L, w, res, "t_squared",
-                                     north_vector=north_vector, no_ghost=no_ghost)/dens
-        omega1 = omega1/(Te*Te) - 1.
-        if self.high_order:
-            bperp2 = off_axis_projection(self.ds, ctr, L, w, res, "beta_perp_squared", 
-                                         north_vector=north_vector, no_ghost=no_ghost)/dens
-            sigma1 = off_axis_projection(self.ds, ctr, L, w, res, "t_beta_par", 
-                                         north_vector=north_vector, no_ghost=no_ghost)/dens
-            sigma1 = sigma1/Te - bpar
-            kappa1 = off_axis_projection(self.ds, ctr, L, w, res, "beta_par_squared", 
-=======
         dens = off_axis_projection(source, ctr, L, w, res, "density",
                                    north_vector=north_vector, no_ghost=no_ghost)
         Te = off_axis_projection(source, ctr, L, w, res, "t_sz",
@@ -315,7 +289,6 @@
                                          north_vector=north_vector, no_ghost=no_ghost)/dens
             sigma1 = sigma1/Te - bpar
             kappa1 = off_axis_projection(source, ctr, L, w, res, "beta_par_squared", 
->>>>>>> 0b78f46f
                                          north_vector=north_vector, no_ghost=no_ghost)/dens
             kappa1 -= bpar
         else:
