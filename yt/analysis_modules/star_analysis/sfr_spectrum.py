--- conflicted
+++ resolved
@@ -137,13 +137,8 @@
                 ds = self._data_source.get_sphere()
                 vol = ds.volume('mpccm')
         elif self.mode == 'provided':
-<<<<<<< HEAD
-            vol = self.volume
-        tc = self._pf["Time"] #time to seconds?
-=======
             vol = self.volume('mpccm')
         tc = self._pf["Time"]
->>>>>>> 73d1b43c
         self.time = []
         self.lookback_time = []
         self.redshift = []
