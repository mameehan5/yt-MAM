--- conflicted
+++ resolved
@@ -1264,15 +1264,11 @@
                 tbhdu.header["ANCRFILE"] = self.parameters["ARF"]
             else:        
                 tbhdu.header["ANCRFILE"] = "none"
-<<<<<<< HEAD
-            if "Telescope" in self.parameters:
-=======
-            if self.parameters.has_key("Mission"):
+            if "Mission" in self.parameters:
                 tbhdu.header["MISSION"] = self.parameters["Mission"]
             else:
                 tbhdu.header["MISSION"] = "none"
-            if self.parameters.has_key("Telescope"):
->>>>>>> 85150dac
+            if "Telescope" in self.parameters:
                 tbhdu.header["TELESCOP"] = self.parameters["Telescope"]
             else:
                 tbhdu.header["TELESCOP"] = "none"
