import functools
import hashlib
import importlib
import itertools as it
import os
import pickle
import shutil
import tempfile
import unittest

import matplotlib
import numpy as np
from more_itertools import always_iterable
from numpy.random import RandomState
from unyt.exceptions import UnitOperationError

from yt.config import ytcfg
from yt.funcs import is_sequence
from yt.loaders import load
from yt.units.yt_array import YTArray, YTQuantity

# we import this in a weird way from numpy.testing to avoid triggering
# flake8 errors from the unused imports. These test functions are imported
# elsewhere in yt from here so we want them to be imported here.
from numpy.testing import assert_array_equal, assert_almost_equal  # NOQA isort:skip
from numpy.testing import assert_equal, assert_array_less  # NOQA isort:skip
from numpy.testing import assert_string_equal  # NOQA isort:skip
from numpy.testing import assert_array_almost_equal_nulp  # NOQA isort:skip
from numpy.testing import assert_allclose, assert_raises  # NOQA isort:skip
from numpy.testing import assert_approx_equal  # NOQA isort:skip
from numpy.testing import assert_array_almost_equal  # NOQA isort:skip

ANSWER_TEST_TAG = "answer_test"
# Expose assert_true and assert_less_equal from unittest.TestCase
# this is adopted from nose. Doing this here allows us to avoid importing
# nose at the top level.
class _Dummy(unittest.TestCase):
    def nop():
        pass


_t = _Dummy("nop")

assert_true = getattr(_t, "assertTrue")  # noqa: B009
assert_less_equal = getattr(_t, "assertLessEqual")  # noqa: B009


def assert_rel_equal(a1, a2, decimals, err_msg="", verbose=True):
    # We have nan checks in here because occasionally we have fields that get
    # weighted without non-zero weights.  I'm looking at you, particle fields!
    if isinstance(a1, np.ndarray):
        assert a1.size == a2.size
        # Mask out NaNs
        assert (np.isnan(a1) == np.isnan(a2)).all()
        a1[np.isnan(a1)] = 1.0
        a2[np.isnan(a2)] = 1.0
        # Mask out 0
        ind1 = np.array(np.abs(a1) < np.finfo(a1.dtype).eps)
        ind2 = np.array(np.abs(a2) < np.finfo(a2.dtype).eps)
        assert (ind1 == ind2).all()
        a1[ind1] = 1.0
        a2[ind2] = 1.0
    elif np.any(np.isnan(a1)) and np.any(np.isnan(a2)):
        return True
    if not isinstance(a1, np.ndarray) and a1 == a2 == 0.0:
        # NANS!
        a1 = a2 = 1.0
    return assert_almost_equal(
        np.array(a1) / np.array(a2), 1.0, decimals, err_msg=err_msg, verbose=verbose
    )


def amrspace(extent, levels=7, cells=8):
    """Creates two numpy arrays representing the left and right bounds of
    an AMR grid as well as an array for the AMR level of each cell.

    Parameters
    ----------
    extent : array-like
        This a sequence of length 2*ndims that is the bounds of each dimension.
        For example, the 2D unit square would be given by [0.0, 1.0, 0.0, 1.0].
        A 3D cylindrical grid may look like [0.0, 2.0, -1.0, 1.0, 0.0, 2*np.pi].
    levels : int or sequence of ints, optional
        This is the number of AMR refinement levels.  If given as a sequence (of
        length ndims), then each dimension will be refined down to this level.
        All values in this array must be the same or zero.  A zero valued dimension
        indicates that this dim should not be refined.  Taking the 3D cylindrical
        example above if we don't want refine theta but want r and z at 5 we would
        set levels=(5, 5, 0).
    cells : int, optional
        This is the number of cells per refinement level.

    Returns
    -------
    left : float ndarray, shape=(npoints, ndims)
        The left AMR grid points.
    right : float ndarray, shape=(npoints, ndims)
        The right AMR grid points.
    level : int ndarray, shape=(npoints,)
        The AMR level for each point.

    Examples
    --------
    >>> l, r, lvl = amrspace([0.0, 2.0, 1.0, 2.0, 0.0, 3.14], levels=(3,3,0), cells=2)
    >>> print l
    [[ 0.     1.     0.   ]
     [ 0.25   1.     0.   ]
     [ 0.     1.125  0.   ]
     [ 0.25   1.125  0.   ]
     [ 0.5    1.     0.   ]
     [ 0.     1.25   0.   ]
     [ 0.5    1.25   0.   ]
     [ 1.     1.     0.   ]
     [ 0.     1.5    0.   ]
     [ 1.     1.5    0.   ]]

    """
    extent = np.asarray(extent, dtype="f8")
    dextent = extent[1::2] - extent[::2]
    ndims = len(dextent)

    if isinstance(levels, int):
        minlvl = maxlvl = levels
        levels = np.array([levels] * ndims, dtype="int32")
    else:
        levels = np.asarray(levels, dtype="int32")
        minlvl = levels.min()
        maxlvl = levels.max()
        if minlvl != maxlvl and (minlvl != 0 or {minlvl, maxlvl} != set(levels)):
            raise ValueError("all levels must have the same value or zero.")
    dims_zero = levels == 0
    dims_nonzero = ~dims_zero
    ndims_nonzero = dims_nonzero.sum()

    npoints = (cells ** ndims_nonzero - 1) * maxlvl + 1
    left = np.empty((npoints, ndims), dtype="float64")
    right = np.empty((npoints, ndims), dtype="float64")
    level = np.empty(npoints, dtype="int32")

    # fill zero dims
    left[:, dims_zero] = extent[::2][dims_zero]
    right[:, dims_zero] = extent[1::2][dims_zero]

    # fill non-zero dims
    dcell = 1.0 / cells
    left_slice = tuple(
        [
            slice(extent[2 * n], extent[2 * n + 1], extent[2 * n + 1])
            if dims_zero[n]
            else slice(0.0, 1.0, dcell)
            for n in range(ndims)
        ]
    )
    right_slice = tuple(
        [
            slice(extent[2 * n + 1], extent[2 * n], -extent[2 * n + 1])
            if dims_zero[n]
            else slice(dcell, 1.0 + dcell, dcell)
            for n in range(ndims)
        ]
    )
    left_norm_grid = np.reshape(np.mgrid[left_slice].T.flat[ndims:], (-1, ndims))
    lng_zero = left_norm_grid[:, dims_zero]
    lng_nonzero = left_norm_grid[:, dims_nonzero]

    right_norm_grid = np.reshape(np.mgrid[right_slice].T.flat[ndims:], (-1, ndims))
    rng_zero = right_norm_grid[:, dims_zero]
    rng_nonzero = right_norm_grid[:, dims_nonzero]

    level[0] = maxlvl
    left[0, :] = extent[::2]
    right[0, dims_zero] = extent[1::2][dims_zero]
    right[0, dims_nonzero] = (dcell ** maxlvl) * dextent[dims_nonzero] + extent[::2][
        dims_nonzero
    ]
    for i, lvl in enumerate(range(maxlvl, 0, -1)):
        start = (cells ** ndims_nonzero - 1) * i + 1
        stop = (cells ** ndims_nonzero - 1) * (i + 1) + 1
        dsize = dcell ** (lvl - 1) * dextent[dims_nonzero]
        level[start:stop] = lvl
        left[start:stop, dims_zero] = lng_zero
        left[start:stop, dims_nonzero] = lng_nonzero * dsize + extent[::2][dims_nonzero]
        right[start:stop, dims_zero] = rng_zero
        right[start:stop, dims_nonzero] = (
            rng_nonzero * dsize + extent[::2][dims_nonzero]
        )

    return left, right, level


def _check_field_unit_args_helper(args: dict, default_args: dict):
    values = list(args.values())
    keys = list(args.keys())
    if all(v is None for v in values):
        for key in keys:
            args[key] = default_args[key]
    elif None in values:
        raise ValueError(
            "Error in creating a fake dataset:"
            f" either all or none of the following arguments need to specified: {keys}."
        )
    elif any(len(v) != len(values[0]) for v in values):
        raise ValueError(
            "Error in creating a fake dataset:"
            f" all the following arguments must have the same length: {keys}."
        )
    return list(args.values())


_fake_random_ds_default_fields = ("density", "velocity_x", "velocity_y", "velocity_z")
_fake_random_ds_default_units = ("g/cm**3", "cm/s", "cm/s", "cm/s")
_fake_random_ds_default_negative = (False, False, False, False)


def fake_random_ds(
    ndims,
    peak_value=1.0,
<<<<<<< HEAD
    fields=(
        "density",
        "velocity_x",
        "velocity_y",
        "velocity_z",
    ),
    units=("g/cm**3", "cm/s", "cm/s", "cm/s"),
=======
    fields=None,
    units=None,
>>>>>>> c98aaf2b
    particle_fields=None,
    particle_field_units=None,
    negative=False,
    nprocs=1,
    particles=0,
    length_unit=1.0,
    unit_system="cgs",
    bbox=None,
):
    from yt.loaders import load_uniform_grid

    prng = RandomState(0x4D3D3D3)
    if not is_sequence(ndims):
        ndims = [ndims, ndims, ndims]
    else:
        assert len(ndims) == 3
    if not is_sequence(negative):
        if fields:
            negative = [negative for f in fields]
        else:
            negative = None

    fields, units, negative = _check_field_unit_args_helper(
        {
            "fields": fields,
            "units": units,
            "negative": negative,
        },
        {
            "fields": _fake_random_ds_default_fields,
            "units": _fake_random_ds_default_units,
            "negative": _fake_random_ds_default_negative,
        },
    )

    offsets = []
    for n in negative:
        if n:
            offsets.append(0.5)
        else:
            offsets.append(0.0)
    data = {}
    for field, offset, u in zip(fields, offsets, units):
        v = (prng.random_sample(ndims) - offset) * peak_value
        if field[0] == "all":
            v = v.ravel()
        data[field] = (v, u)
    if particles:
        if particle_fields is not None:
            for field, unit in zip(particle_fields, particle_field_units):
                if field in ("particle_position", "particle_velocity"):
                    data["io", field] = (prng.random_sample((int(particles), 3)), unit)
                else:
                    data["io", field] = (prng.random_sample(size=int(particles)), unit)
        else:
            for f in (f"particle_position_{ax}" for ax in "xyz"):
                data["io", f] = (prng.random_sample(size=particles), "code_length")
            for f in (f"particle_velocity_{ax}" for ax in "xyz"):
                data["io", f] = (prng.random_sample(size=particles) - 0.5, "cm/s")
            data["io", "particle_mass"] = (prng.random_sample(particles), "g")
    ug = load_uniform_grid(
        data,
        ndims,
        length_unit=length_unit,
        nprocs=nprocs,
        unit_system=unit_system,
        bbox=bbox,
    )
    return ug


_geom_transforms = {
    # These are the bounds we want.  Cartesian we just assume goes 0 .. 1.
    "cartesian": ((0.0, 0.0, 0.0), (1.0, 1.0, 1.0)),
    "spherical": ((0.0, 0.0, 0.0), (1.0, np.pi, 2 * np.pi)),
    "cylindrical": ((0.0, 0.0, 0.0), (1.0, 1.0, 2.0 * np.pi)),  # rzt
    "polar": ((0.0, 0.0, 0.0), (1.0, 2.0 * np.pi, 1.0)),  # rtz
    "geographic": ((-90.0, -180.0, 0.0), (90.0, 180.0, 1000.0)),  # latlonalt
    "internal_geographic": ((-90.0, -180.0, 0.0), (90.0, 180.0, 1000.0)),  # latlondep
}


_fake_amr_ds_default_fields = ("Density",)
_fake_amr_ds_default_units = ("g/cm**3",)


def fake_amr_ds(
    fields=None, units=None, geometry="cartesian", particles=0, length_unit=None
):
    from yt.loaders import load_amr_grids

    fields, units = _check_field_unit_args_helper(
        {
            "fields": fields,
            "units": units,
        },
        {
            "fields": _fake_amr_ds_default_fields,
            "units": _fake_amr_ds_default_units,
        },
    )

    prng = RandomState(0x4D3D3D3)
    LE, RE = _geom_transforms[geometry]
    LE = np.array(LE)
    RE = np.array(RE)
    data = []
    for gspec in _amr_grid_index:
        level, left_edge, right_edge, dims = gspec
        left_edge = left_edge * (RE - LE) + LE
        right_edge = right_edge * (RE - LE) + LE
        gdata = dict(
            level=level, left_edge=left_edge, right_edge=right_edge, dimensions=dims
        )
        for f, u in zip(fields, units):
            gdata[f] = (prng.random_sample(dims), u)
        if particles:
            for i, f in enumerate(f"particle_position_{ax}" for ax in "xyz"):
                pdata = prng.random_sample(particles)
                pdata /= right_edge[i] - left_edge[i]
                pdata += left_edge[i]
                gdata["io", f] = (pdata, "code_length")
            for f in (f"particle_velocity_{ax}" for ax in "xyz"):
                gdata["io", f] = (prng.random_sample(particles) - 0.5, "cm/s")
            gdata["io", "particle_mass"] = (prng.random_sample(particles), "g")
        data.append(gdata)
    bbox = np.array([LE, RE]).T
    return load_amr_grids(
        data, [32, 32, 32], geometry=geometry, bbox=bbox, length_unit=length_unit
    )


_fake_particle_ds_default_fields = (
    "particle_position_x",
    "particle_position_y",
    "particle_position_z",
    "particle_mass",
    "particle_velocity_x",
    "particle_velocity_y",
    "particle_velocity_z",
)
_fake_particle_ds_default_units = ("cm", "cm", "cm", "g", "cm/s", "cm/s", "cm/s")
_fake_particle_ds_default_negative = (False, False, False, False, True, True, True)


def fake_particle_ds(
    fields=None,
    units=None,
    negative=None,
    npart=16 ** 3,
    length_unit=1.0,
    data=None,
):
    from yt.loaders import load_particles

    prng = RandomState(0x4D3D3D3)
    if negative is not None and not is_sequence(negative):
        negative = [negative for f in fields]

    fields, units, negative = _check_field_unit_args_helper(
        {
            "fields": fields,
            "units": units,
            "negative": negative,
        },
        {
            "fields": _fake_particle_ds_default_fields,
            "units": _fake_particle_ds_default_units,
            "negative": _fake_particle_ds_default_negative,
        },
    )

    offsets = []
    for n in negative:
        if n:
            offsets.append(0.5)
        else:
            offsets.append(0.0)
    data = data if data else {}
    for field, offset, u in zip(fields, offsets, units):
        if field in data:
            v = data[field]
            continue
        if "position" in field:
            v = prng.normal(loc=0.5, scale=0.25, size=npart)
            np.clip(v, 0.0, 1.0, v)
        v = prng.random_sample(npart) - offset
        data[field] = (v, u)
    bbox = np.array([[0.0, 1.0], [0.0, 1.0], [0.0, 1.0]])
    ds = load_particles(data, 1.0, bbox=bbox)
    return ds


def fake_tetrahedral_ds():
    from yt.frontends.stream.sample_data.tetrahedral_mesh import (
        _connectivity,
        _coordinates,
    )
    from yt.loaders import load_unstructured_mesh

    prng = RandomState(0x4D3D3D3)

    # the distance from the origin
    node_data = {}
    dist = np.sum(_coordinates ** 2, 1)
    node_data[("connect1", "test")] = dist[_connectivity]

    # each element gets a random number
    elem_data = {}
    elem_data[("connect1", "elem")] = prng.rand(_connectivity.shape[0])

    ds = load_unstructured_mesh(
        _connectivity, _coordinates, node_data=node_data, elem_data=elem_data
    )
    return ds


def fake_hexahedral_ds(fields=None):
    from yt.frontends.stream.sample_data.hexahedral_mesh import (
        _connectivity,
        _coordinates,
    )
    from yt.loaders import load_unstructured_mesh

    prng = RandomState(0x4D3D3D3)
    # the distance from the origin
    node_data = {}
    dist = np.sum(_coordinates ** 2, 1)
    node_data[("connect1", "test")] = dist[_connectivity - 1]

    for field in always_iterable(fields):
        node_data[("connect1", field)] = dist[_connectivity - 1]

    # each element gets a random number
    elem_data = {}
    elem_data[("connect1", "elem")] = prng.rand(_connectivity.shape[0])

    ds = load_unstructured_mesh(
        _connectivity - 1, _coordinates, node_data=node_data, elem_data=elem_data
    )
    return ds


def small_fake_hexahedral_ds():
    from yt.loaders import load_unstructured_mesh

    _coordinates = np.array(
        [
            [-1.0, -1.0, -1.0],
            [0.0, -1.0, -1.0],
            [-0.0, 0.0, -1.0],
            [-1.0, -0.0, -1.0],
            [-1.0, -1.0, 0.0],
            [-0.0, -1.0, 0.0],
            [-0.0, 0.0, -0.0],
            [-1.0, 0.0, -0.0],
        ]
    )
    _connectivity = np.array([[1, 2, 3, 4, 5, 6, 7, 8]])

    # the distance from the origin
    node_data = {}
    dist = np.sum(_coordinates ** 2, 1)
    node_data[("connect1", "test")] = dist[_connectivity - 1]

    ds = load_unstructured_mesh(_connectivity - 1, _coordinates, node_data=node_data)
    return ds


def fake_vr_orientation_test_ds(N=96, scale=1):
    """
    create a toy dataset that puts a sphere at (0,0,0), a single cube
    on +x, two cubes on +y, and three cubes on +z in a domain from
    [-1*scale,1*scale]**3.  The lower planes
    (x = -1*scale, y = -1*scale, z = -1*scale) are also given non-zero
    values.

    This dataset allows you to easily explore orientations and
    handiness in VR and other renderings

    Parameters
    ----------

    N : integer
       The number of cells along each direction

    scale : float
       A spatial scale, the domain boundaries will be multiplied by scale to
       test datasets that have spatial different scales (e.g. data in CGS units)

    """
    from yt.loaders import load_uniform_grid

    xmin = ymin = zmin = -1.0 * scale
    xmax = ymax = zmax = 1.0 * scale

    dcoord = (xmax - xmin) / N

    arr = np.zeros((N, N, N), dtype=np.float64)
    arr[:, :, :] = 1.0e-4

    bbox = np.array([[xmin, xmax], [ymin, ymax], [zmin, zmax]])

    # coordinates -- in the notation data[i, j, k]
    x = (np.arange(N) + 0.5) * dcoord + xmin
    y = (np.arange(N) + 0.5) * dcoord + ymin
    z = (np.arange(N) + 0.5) * dcoord + zmin

    x3d, y3d, z3d = np.meshgrid(x, y, z, indexing="ij")

    # sphere at the origin
    c = np.array([0.5 * (xmin + xmax), 0.5 * (ymin + ymax), 0.5 * (zmin + zmax)])
    r = np.sqrt((x3d - c[0]) ** 2 + (y3d - c[1]) ** 2 + (z3d - c[2]) ** 2)
    arr[r < 0.05] = 1.0

    arr[abs(x3d - xmin) < 2 * dcoord] = 0.3
    arr[abs(y3d - ymin) < 2 * dcoord] = 0.3
    arr[abs(z3d - zmin) < 2 * dcoord] = 0.3

    # single cube on +x
    xc = 0.75 * scale
    dx = 0.05 * scale
    idx = np.logical_and(
        np.logical_and(x3d > xc - dx, x3d < xc + dx),
        np.logical_and(
            np.logical_and(y3d > -dx, y3d < dx), np.logical_and(z3d > -dx, z3d < dx)
        ),
    )
    arr[idx] = 1.0

    # two cubes on +y
    dy = 0.05 * scale
    for yc in [0.65 * scale, 0.85 * scale]:
        idx = np.logical_and(
            np.logical_and(y3d > yc - dy, y3d < yc + dy),
            np.logical_and(
                np.logical_and(x3d > -dy, x3d < dy), np.logical_and(z3d > -dy, z3d < dy)
            ),
        )
        arr[idx] = 0.8

    # three cubes on +z
    dz = 0.05 * scale
    for zc in [0.5 * scale, 0.7 * scale, 0.9 * scale]:
        idx = np.logical_and(
            np.logical_and(z3d > zc - dz, z3d < zc + dz),
            np.logical_and(
                np.logical_and(x3d > -dz, x3d < dz), np.logical_and(y3d > -dz, y3d < dz)
            ),
        )
        arr[idx] = 0.6

    data = dict(density=(arr, "g/cm**3"))
    ds = load_uniform_grid(data, arr.shape, bbox=bbox)
    return ds


def fake_sph_orientation_ds():
    """Returns an in-memory SPH dataset useful for testing

    This dataset should have one particle at the origin, one more particle
    along the x axis, two along y, and three along z. All particles will
    have non-overlapping smoothing regions with a radius of 0.25, masses of 1,
    and densities of 1, and zero velocity.
    """
    from yt import load_particles

    npart = 7

    # one particle at the origin, one particle along x-axis, two along y,
    # three along z
    data = {
        "particle_position_x": (np.array([0.0, 1.0, 0.0, 0.0, 0.0, 0.0, 0.0]), "cm"),
        "particle_position_y": (np.array([0.0, 0.0, 1.0, 2.0, 0.0, 0.0, 0.0]), "cm"),
        "particle_position_z": (np.array([0.0, 0.0, 0.0, 0.0, 1.0, 2.0, 3.0]), "cm"),
        "particle_mass": (np.ones(npart), "g"),
        "particle_velocity_x": (np.zeros(npart), "cm/s"),
        "particle_velocity_y": (np.zeros(npart), "cm/s"),
        "particle_velocity_z": (np.zeros(npart), "cm/s"),
        "smoothing_length": (0.25 * np.ones(npart), "cm"),
        "density": (np.ones(npart), "g/cm**3"),
        "temperature": (np.ones(npart), "K"),
    }

    bbox = np.array([[-4, 4], [-4, 4], [-4, 4]])

    return load_particles(data=data, length_unit=1.0, bbox=bbox)


def fake_sph_grid_ds(hsml_factor=1.0):
    """Returns an in-memory SPH dataset useful for testing

    This dataset should have 27 particles with the particles arranged uniformly
    on a 3D grid. The bottom left corner is (0.5,0.5,0.5) and the top right
    corner is (2.5,2.5,2.5). All particles will have non-overlapping smoothing
    regions with a radius of 0.05, masses of 1, and densities of 1, and zero
    velocity.
    """
    from yt import load_particles

    npart = 27

    x = np.empty(npart)
    y = np.empty(npart)
    z = np.empty(npart)

    tot = 0
    for i in range(0, 3):
        for j in range(0, 3):
            for k in range(0, 3):
                x[tot] = i + 0.5
                y[tot] = j + 0.5
                z[tot] = k + 0.5
                tot += 1

    data = {
        "particle_position_x": (x, "cm"),
        "particle_position_y": (y, "cm"),
        "particle_position_z": (z, "cm"),
        "particle_mass": (np.ones(npart), "g"),
        "particle_velocity_x": (np.zeros(npart), "cm/s"),
        "particle_velocity_y": (np.zeros(npart), "cm/s"),
        "particle_velocity_z": (np.zeros(npart), "cm/s"),
        "smoothing_length": (0.05 * np.ones(npart) * hsml_factor, "cm"),
        "density": (np.ones(npart), "g/cm**3"),
        "temperature": (np.ones(npart), "K"),
    }

    bbox = np.array([[0, 3], [0, 3], [0, 3]])

    return load_particles(data=data, length_unit=1.0, bbox=bbox)


def construct_octree_mask(prng=RandomState(0x1D3D3D3), refined=None):  # noqa B008
    # Implementation taken from url:
    # http://docs.hyperion-rt.org/en/stable/advanced/indepth_oct.html

    if refined in (None, True):
        refined = [True]
    if not refined:
        refined = [False]
        return refined

    # Loop over subcells
    for _ in range(8):
        # Insert criterion for whether cell should be sub-divided. Here we
        # just use a random number to demonstrate.
        divide = prng.random_sample() < 0.12

        # Append boolean to overall list
        refined.append(divide)

        # If the cell is sub-divided, recursively divide it further
        if divide:
            construct_octree_mask(prng, refined)
    return refined


def fake_octree_ds(
    prng=RandomState(0x4D3D3D3),  # noqa B008
    refined=None,
    quantities=None,
    bbox=None,
    sim_time=0.0,
    length_unit=None,
    mass_unit=None,
    time_unit=None,
    velocity_unit=None,
    magnetic_unit=None,
    periodicity=(True, True, True),
    over_refine_factor=1,
    partial_coverage=1,
    unit_system="cgs",
):
    from yt.loaders import load_octree

    octree_mask = np.asarray(
        construct_octree_mask(prng=prng, refined=refined), dtype=np.uint8
    )
    particles = np.sum(np.invert(octree_mask))

    if quantities is None:
        quantities = {}
        quantities[("gas", "density")] = prng.random_sample((particles, 1))
        quantities[("gas", "velocity_x")] = prng.random_sample((particles, 1))
        quantities[("gas", "velocity_y")] = prng.random_sample((particles, 1))
        quantities[("gas", "velocity_z")] = prng.random_sample((particles, 1))

    ds = load_octree(
        octree_mask=octree_mask,
        data=quantities,
        bbox=bbox,
        sim_time=sim_time,
        length_unit=length_unit,
        mass_unit=mass_unit,
        time_unit=time_unit,
        velocity_unit=velocity_unit,
        magnetic_unit=magnetic_unit,
        periodicity=periodicity,
        partial_coverage=partial_coverage,
        over_refine_factor=over_refine_factor,
        unit_system=unit_system,
    )
    return ds


def add_noise_fields(ds):
    """Add 4 classes of noise fields to a dataset"""
    prng = RandomState(0x4D3D3D3)

    def _binary_noise(field, data):
        """random binary data"""
        res = prng.random_integers(0, 1, data.size).astype("float64")
        return res

    def _positive_noise(field, data):
        """random strictly positive data"""
        return prng.random_sample(data.size) + 1e-16

    def _negative_noise(field, data):
        """random negative data"""
        return -prng.random_sample(data.size)

    def _even_noise(field, data):
        """random data with mixed signs"""
        return 2 * prng.random_sample(data.size) - 1

    ds.add_field(("gas", "noise0"), _binary_noise, sampling_type="cell")
    ds.add_field(("gas", "noise1"), _positive_noise, sampling_type="cell")
    ds.add_field(("gas", "noise2"), _negative_noise, sampling_type="cell")
    ds.add_field(("gas", "noise3"), _even_noise, sampling_type="cell")


def expand_keywords(keywords, full=False):
    """
    expand_keywords is a means for testing all possible keyword
    arguments in the nosetests.  Simply pass it a dictionary of all the
    keyword arguments and all of the values for these arguments that you
    want to test.

    It will return a list of kwargs dicts containing combinations of
    the various kwarg values you passed it.  These can then be passed
    to the appropriate function in nosetests.

    If full=True, then every possible combination of keywords is produced,
    otherwise, every keyword option is included at least once in the output
    list.  Be careful, by using full=True, you may be in for an exponentially
    larger number of tests!

    Parameters
    ----------

    keywords : dict
        a dictionary where the keys are the keywords for the function,
        and the values of each key are the possible values that this key
        can take in the function

    full : bool
        if set to True, every possible combination of given keywords is
        returned

    Returns
    -------

    array of dicts
        An array of dictionaries to be individually passed to the appropriate
        function matching these kwargs.

    Examples
    --------

    >>> keywords = {}
    >>> keywords['dpi'] = (50, 100, 200)
    >>> keywords['cmap'] = ('arbre', 'kelp')
    >>> list_of_kwargs = expand_keywords(keywords)
    >>> print(list_of_kwargs)

    array([{'cmap': 'arbre', 'dpi': 50},
           {'cmap': 'kelp', 'dpi': 100},
           {'cmap': 'arbre', 'dpi': 200}], dtype=object)

    >>> list_of_kwargs = expand_keywords(keywords, full=True)
    >>> print(list_of_kwargs)

    array([{'cmap': 'arbre', 'dpi': 50},
           {'cmap': 'arbre', 'dpi': 100},
           {'cmap': 'arbre', 'dpi': 200},
           {'cmap': 'kelp', 'dpi': 50},
           {'cmap': 'kelp', 'dpi': 100},
           {'cmap': 'kelp', 'dpi': 200}], dtype=object)

    >>> for kwargs in list_of_kwargs:
    ...     write_projection(*args, **kwargs)
    """

    # if we want every possible combination of keywords, use iter magic
    if full:
        keys = sorted(keywords)
        list_of_kwarg_dicts = np.array(
            [
                dict(zip(keys, prod))
                for prod in it.product(*(keywords[key] for key in keys))
            ]
        )

    # if we just want to probe each keyword, but not necessarily every
    # combination
    else:
        # Determine the maximum number of values any of the keywords has
        num_lists = 0
        for val in keywords.values():
            if isinstance(val, str):
                num_lists = max(1.0, num_lists)
            else:
                num_lists = max(len(val), num_lists)

        # Construct array of kwargs dicts, each element of the list is a different
        # **kwargs dict.  each kwargs dict gives a different combination of
        # the possible values of the kwargs

        # initialize array
        list_of_kwarg_dicts = np.array([dict() for x in range(num_lists)])

        # fill in array
        for i in np.arange(num_lists):
            list_of_kwarg_dicts[i] = {}
            for key in keywords.keys():
                # if it's a string, use it (there's only one)
                if isinstance(keywords[key], str):
                    list_of_kwarg_dicts[i][key] = keywords[key]
                # if there are more options, use the i'th val
                elif i < len(keywords[key]):
                    list_of_kwarg_dicts[i][key] = keywords[key][i]
                # if there are not more options, use the 0'th val
                else:
                    list_of_kwarg_dicts[i][key] = keywords[key][0]

    return list_of_kwarg_dicts


def requires_module(module):
    """
    Decorator that takes a module name as an argument and tries to import it.
    If the module imports without issue, the function is returned, but if not,
    a null function is returned. This is so tests that depend on certain modules
    being imported will not fail if the module is not installed on the testing
    platform.
    """
    from nose import SkipTest

    def ffalse(func):
        @functools.wraps(func)
        def false_wrapper(*args, **kwargs):
            raise SkipTest

        return false_wrapper

    def ftrue(func):
        @functools.wraps(func)
        def true_wrapper(*args, **kwargs):
            return func(*args, **kwargs)

        return true_wrapper

    try:
        importlib.import_module(module)
    except ImportError:
        return ffalse
    else:
        return ftrue


def requires_file(req_file):
    from nose import SkipTest

    path = ytcfg.get("yt", "test_data_dir")

    def ffalse(func):
        @functools.wraps(func)
        def false_wrapper(*args, **kwargs):
            if ytcfg.get("yt", "internals", "strict_requires"):
                raise FileNotFoundError(req_file)
            raise SkipTest

        return false_wrapper

    def ftrue(func):
        @functools.wraps(func)
        def true_wrapper(*args, **kwargs):
            return func(*args, **kwargs)

        return true_wrapper

    if os.path.exists(req_file):
        return ftrue
    else:
        if os.path.exists(os.path.join(path, req_file)):
            return ftrue
        else:
            return ffalse


def disable_dataset_cache(func):
    @functools.wraps(func)
    def newfunc(*args, **kwargs):
        restore_cfg_state = False
        if not ytcfg.get("yt", "skip_dataset_cache"):
            ytcfg["yt", "skip_dataset_cache"] = True
        rv = func(*args, **kwargs)
        if restore_cfg_state:
            ytcfg["yt", "skip_dataset_cache"] = False
        return rv

    return newfunc


@disable_dataset_cache
def units_override_check(fn):
    units_list = ["length", "time", "mass", "velocity", "magnetic", "temperature"]
    ds1 = load(fn)
    units_override = {}
    attrs1 = []
    attrs2 = []
    for u in units_list:
        unit_attr = getattr(ds1, f"{u}_unit", None)
        if unit_attr is not None:
            attrs1.append(unit_attr)
            units_override[f"{u}_unit"] = (unit_attr.v, unit_attr.units)
    del ds1
    ds2 = load(fn, units_override=units_override)
    assert len(ds2.units_override) > 0
    for u in units_list:
        unit_attr = getattr(ds2, f"{u}_unit", None)
        if unit_attr is not None:
            attrs2.append(unit_attr)
    assert_equal(attrs1, attrs2)


# This is an export of the 40 grids in IsolatedGalaxy that are of level 4 or
# lower.  It's just designed to give a sample AMR index to deal with.
_amr_grid_index = [
    [0, [0.0, 0.0, 0.0], [1.0, 1.0, 1.0], [32, 32, 32]],
    [1, [0.25, 0.21875, 0.25], [0.5, 0.5, 0.5], [16, 18, 16]],
    [1, [0.5, 0.21875, 0.25], [0.75, 0.5, 0.5], [16, 18, 16]],
    [1, [0.21875, 0.5, 0.25], [0.5, 0.75, 0.5], [18, 16, 16]],
    [1, [0.5, 0.5, 0.25], [0.75, 0.75, 0.5], [16, 16, 16]],
    [1, [0.25, 0.25, 0.5], [0.5, 0.5, 0.75], [16, 16, 16]],
    [1, [0.5, 0.25, 0.5], [0.75, 0.5, 0.75], [16, 16, 16]],
    [1, [0.25, 0.5, 0.5], [0.5, 0.75, 0.75], [16, 16, 16]],
    [1, [0.5, 0.5, 0.5], [0.75, 0.75, 0.75], [16, 16, 16]],
    [2, [0.5, 0.5, 0.5], [0.71875, 0.71875, 0.71875], [28, 28, 28]],
    [3, [0.5, 0.5, 0.5], [0.6640625, 0.65625, 0.6796875], [42, 40, 46]],
    [4, [0.5, 0.5, 0.5], [0.59765625, 0.6015625, 0.6015625], [50, 52, 52]],
    [2, [0.28125, 0.5, 0.5], [0.5, 0.734375, 0.71875], [28, 30, 28]],
    [3, [0.3359375, 0.5, 0.5], [0.5, 0.671875, 0.6640625], [42, 44, 42]],
    [4, [0.40625, 0.5, 0.5], [0.5, 0.59765625, 0.59765625], [48, 50, 50]],
    [2, [0.5, 0.28125, 0.5], [0.71875, 0.5, 0.71875], [28, 28, 28]],
    [3, [0.5, 0.3359375, 0.5], [0.671875, 0.5, 0.6640625], [44, 42, 42]],
    [4, [0.5, 0.40625, 0.5], [0.6015625, 0.5, 0.59765625], [52, 48, 50]],
    [2, [0.28125, 0.28125, 0.5], [0.5, 0.5, 0.71875], [28, 28, 28]],
    [3, [0.3359375, 0.3359375, 0.5], [0.5, 0.5, 0.671875], [42, 42, 44]],
    [
        4,
        [0.46484375, 0.37890625, 0.50390625],
        [0.4765625, 0.390625, 0.515625],
        [6, 6, 6],
    ],
    [4, [0.40625, 0.40625, 0.5], [0.5, 0.5, 0.59765625], [48, 48, 50]],
    [2, [0.5, 0.5, 0.28125], [0.71875, 0.71875, 0.5], [28, 28, 28]],
    [3, [0.5, 0.5, 0.3359375], [0.6796875, 0.6953125, 0.5], [46, 50, 42]],
    [4, [0.5, 0.5, 0.40234375], [0.59375, 0.6015625, 0.5], [48, 52, 50]],
    [2, [0.265625, 0.5, 0.28125], [0.5, 0.71875, 0.5], [30, 28, 28]],
    [3, [0.3359375, 0.5, 0.328125], [0.5, 0.65625, 0.5], [42, 40, 44]],
    [4, [0.40234375, 0.5, 0.40625], [0.5, 0.60546875, 0.5], [50, 54, 48]],
    [2, [0.5, 0.265625, 0.28125], [0.71875, 0.5, 0.5], [28, 30, 28]],
    [3, [0.5, 0.3203125, 0.328125], [0.6640625, 0.5, 0.5], [42, 46, 44]],
    [4, [0.5, 0.3984375, 0.40625], [0.546875, 0.5, 0.5], [24, 52, 48]],
    [4, [0.546875, 0.41796875, 0.4453125], [0.5625, 0.4375, 0.5], [8, 10, 28]],
    [4, [0.546875, 0.453125, 0.41796875], [0.5546875, 0.48046875, 0.4375], [4, 14, 10]],
    [4, [0.546875, 0.4375, 0.4375], [0.609375, 0.5, 0.5], [32, 32, 32]],
    [4, [0.546875, 0.4921875, 0.41796875], [0.56640625, 0.5, 0.4375], [10, 4, 10]],
    [
        4,
        [0.546875, 0.48046875, 0.41796875],
        [0.5703125, 0.4921875, 0.4375],
        [12, 6, 10],
    ],
    [4, [0.55859375, 0.46875, 0.43359375], [0.5703125, 0.48046875, 0.4375], [6, 6, 2]],
    [2, [0.265625, 0.28125, 0.28125], [0.5, 0.5, 0.5], [30, 28, 28]],
    [3, [0.328125, 0.3359375, 0.328125], [0.5, 0.5, 0.5], [44, 42, 44]],
    [4, [0.4140625, 0.40625, 0.40625], [0.5, 0.5, 0.5], [44, 48, 48]],
]


def check_results(func):
    r"""This is a decorator for a function to verify that the (numpy ndarray)
    result of a function is what it should be.

    This function is designed to be used for very light answer testing.
    Essentially, it wraps around a larger function that returns a numpy array,
    and that has results that should not change.  It is not necessarily used
    inside the testing scripts themselves, but inside testing scripts written
    by developers during the testing of pull requests and new functionality.
    If a hash is specified, it "wins" and the others are ignored.  Otherwise,
    tolerance is 1e-8 (just above single precision.)

    The correct results will be stored if the command line contains
    --answer-reference , and otherwise it will compare against the results on
    disk.  The filename will be func_results_ref_FUNCNAME.cpkl where FUNCNAME
    is the name of the function being tested.

    If you would like more control over the name of the pickle file the results
    are stored in, you can pass the result_basename keyword argument to the
    function you are testing.  The check_results decorator will use the value
    of the keyword to construct the filename of the results data file.  If
    result_basename is not specified, the name of the testing function is used.

    This will raise an exception if the results are not correct.

    Examples
    --------

    >>> @check_results
    ... def my_func(ds):
    ...     return ds.domain_width

    >>> my_func(ds)

    >>> @check_results
    ... def field_checker(dd, field_name):
    ...     return dd[field_name]

    >>> field_checker(ds.all_data(), 'density', result_basename='density')

    """

    def compute_results(func):
        @functools.wraps(func)
        def _func(*args, **kwargs):
            name = kwargs.pop("result_basename", func.__name__)
            rv = func(*args, **kwargs)
            if hasattr(rv, "convert_to_base"):
                rv.convert_to_base()
                _rv = rv.ndarray_view()
            else:
                _rv = rv
            mi = _rv.min()
            ma = _rv.max()
            st = _rv.std(dtype="float64")
            su = _rv.sum(dtype="float64")
            si = _rv.size
            ha = hashlib.md5(_rv.tostring()).hexdigest()
            fn = f"func_results_ref_{name}.cpkl"
            with open(fn, "wb") as f:
                pickle.dump((mi, ma, st, su, si, ha), f)
            return rv

        return _func

    from yt.mods import unparsed_args

    if "--answer-reference" in unparsed_args:
        return compute_results(func)

    def compare_results(func):
        @functools.wraps(func)
        def _func(*args, **kwargs):
            name = kwargs.pop("result_basename", func.__name__)
            rv = func(*args, **kwargs)
            if hasattr(rv, "convert_to_base"):
                rv.convert_to_base()
                _rv = rv.ndarray_view()
            else:
                _rv = rv
            vals = (
                _rv.min(),
                _rv.max(),
                _rv.std(dtype="float64"),
                _rv.sum(dtype="float64"),
                _rv.size,
                hashlib.md5(_rv.tostring()).hexdigest(),
            )
            fn = f"func_results_ref_{name}.cpkl"
            if not os.path.exists(fn):
                print("Answers need to be created with --answer-reference .")
                return False
            with open(fn, "rb") as f:
                ref = pickle.load(f)
            print(f"Sizes: {vals[4] == ref[4]} ({vals[4]}, {ref[4]})")
            assert_allclose(vals[0], ref[0], 1e-8, err_msg="min")
            assert_allclose(vals[1], ref[1], 1e-8, err_msg="max")
            assert_allclose(vals[2], ref[2], 1e-8, err_msg="std")
            assert_allclose(vals[3], ref[3], 1e-8, err_msg="sum")
            assert_equal(vals[4], ref[4])
            print("Hashes equal: %s" % (vals[-1] == ref[-1]))
            return rv

        return _func

    return compare_results(func)


def periodicity_cases(ds):
    # This is a generator that yields things near the corners.  It's good for
    # getting different places to check periodicity.
    yield (ds.domain_left_edge + ds.domain_right_edge) / 2.0
    dx = ds.domain_width / ds.domain_dimensions
    # We start one dx in, and only go to one in as well.
    for i in (1, ds.domain_dimensions[0] - 2):
        for j in (1, ds.domain_dimensions[1] - 2):
            for k in (1, ds.domain_dimensions[2] - 2):
                center = dx * np.array([i, j, k]) + ds.domain_left_edge
                yield center


def run_nose(
    verbose=False,
    run_answer_tests=False,
    answer_big_data=False,
    call_pdb=False,
    module=None,
):
    import sys

    from yt.utilities.logger import ytLogger as mylog
    from yt.utilities.on_demand_imports import _nose

    orig_level = mylog.getEffectiveLevel()
    mylog.setLevel(50)
    nose_argv = sys.argv
    nose_argv += ["--exclude=answer_testing", "--detailed-errors", "--exe"]
    if call_pdb:
        nose_argv += ["--pdb", "--pdb-failures"]
    if verbose:
        nose_argv.append("-v")
    if run_answer_tests:
        nose_argv.append("--with-answer-testing")
    if answer_big_data:
        nose_argv.append("--answer-big-data")
    if module:
        nose_argv.append(module)
    initial_dir = os.getcwd()
    yt_file = os.path.abspath(__file__)
    yt_dir = os.path.dirname(yt_file)
    if os.path.samefile(os.path.dirname(yt_dir), initial_dir):
        # Provide a nice error message to work around nose bug
        # see https://github.com/nose-devs/nose/issues/701
        raise RuntimeError(
            """
    The yt.run_nose function does not work correctly when invoked in
    the same directory as the installed yt package. Try starting
    a python session in a different directory before invoking yt.run_nose
    again. Alternatively, you can also run the "nosetests" executable in
    the current directory like so:

        $ nosetests
            """
        )
    os.chdir(yt_dir)
    try:
        _nose.run(argv=nose_argv)
    finally:
        os.chdir(initial_dir)
        mylog.setLevel(orig_level)


def assert_allclose_units(actual, desired, rtol=1e-7, atol=0, **kwargs):
    """Raise an error if two objects are not equal up to desired tolerance

    This is a wrapper for :func:`numpy.testing.assert_allclose` that also
    verifies unit consistency

    Parameters
    ----------
    actual : array-like
        Array obtained (possibly with attached units)
    desired : array-like
        Array to compare with (possibly with attached units)
    rtol : float, optional
        Relative tolerance, defaults to 1e-7
    atol : float or quantity, optional
        Absolute tolerance. If units are attached, they must be consistent
        with the units of ``actual`` and ``desired``. If no units are attached,
        assumes the same units as ``desired``. Defaults to zero.

    Notes
    -----
    Also accepts additional keyword arguments accepted by
    :func:`numpy.testing.assert_allclose`, see the documentation of that
    function for details.

    """
    # Create a copy to ensure this function does not alter input arrays
    act = YTArray(actual)
    des = YTArray(desired)

    try:
        des = des.in_units(act.units)
    except UnitOperationError as e:
        raise AssertionError(
            "Units of actual (%s) and desired (%s) do not have "
            "equivalent dimensions" % (act.units, des.units)
        ) from e

    rt = YTArray(rtol)
    if not rt.units.is_dimensionless:
        raise AssertionError(f"Units of rtol ({rt.units}) are not dimensionless")

    if not isinstance(atol, YTArray):
        at = YTQuantity(atol, des.units)

    try:
        at = at.in_units(act.units)
    except UnitOperationError as e:
        raise AssertionError(
            "Units of atol (%s) and actual (%s) do not have "
            "equivalent dimensions" % (at.units, act.units)
        ) from e

    # units have been validated, so we strip units before calling numpy
    # to avoid spurious errors
    act = act.value
    des = des.value
    rt = rt.value
    at = at.value

    return assert_allclose(act, des, rt, at, **kwargs)


def assert_fname(fname):
    """Function that checks file type using libmagic"""
    if fname is None:
        return

    with open(fname, "rb") as fimg:
        data = fimg.read()
    image_type = ""

    # see http://www.w3.org/TR/PNG/#5PNG-file-signature
    if data.startswith(b"\211PNG\r\n\032\n"):
        image_type = ".png"
    # see http://www.mathguide.de/info/tools/media-types/image/jpeg
    elif data.startswith(b"\377\330"):
        image_type = ".jpeg"
    elif data.startswith(b"%!PS-Adobe"):
        data_str = data.decode("utf-8", "ignore")
        if "EPSF" in data_str[: data_str.index("\n")]:
            image_type = ".eps"
        else:
            image_type = ".ps"
    elif data.startswith(b"%PDF"):
        image_type = ".pdf"

    extension = os.path.splitext(fname)[1]

    assert (
        image_type == extension
    ), "Expected an image of type '{}' but '{}' is an image of type '{}'".format(
        extension,
        fname,
        image_type,
    )


def requires_backend(backend):
    """Decorator to check for a specified matplotlib backend.

    This decorator returns the decorated function if the specified `backend`
    is same as of `matplotlib.get_backend()`, otherwise returns null function.
    It could be used to execute function only when a particular `backend` of
    matplotlib is being used.

    Parameters
    ----------
    backend : String
        The value which is compared with the current matplotlib backend in use.

    Returns
    -------
    Decorated function or null function

    """
    import pytest

    def ffalse(func):
        # returning a lambda : None causes an error when using pytest. Having
        # a function (skip) that returns None does work, but pytest marks the
        # test as having passed, which seems bad, since it wasn't actually run.
        # Using pytest.skip() means that a change to test_requires_backend was
        # needed since None is no longer returned, so we check for the skip
        # exception in the xfail case for that test
        def skip(*args, **kwargs):
            msg = f"`{backend}` backend not found, skipping: `{func.__name__}`"
            print(msg)
            pytest.skip(msg)

        if ytcfg.get("yt", "internals", "within_pytest"):
            return skip
        else:
            return lambda: None

    def ftrue(func):
        return func

    if backend.lower() == matplotlib.get_backend().lower():
        return ftrue
    return ffalse


class TempDirTest(unittest.TestCase):
    """
    A test class that runs in a temporary directory and
    removes it afterward.
    """

    def setUp(self):
        self.curdir = os.getcwd()
        self.tmpdir = tempfile.mkdtemp()
        os.chdir(self.tmpdir)

    def tearDown(self):
        os.chdir(self.curdir)
        shutil.rmtree(self.tmpdir)


class ParticleSelectionComparison:
    """
    This is a test helper class that takes a particle dataset, caches the
    particles it has on disk (manually reading them using lower-level IO
    routines) and then received a data object that it compares against manually
    running the data object's selection routines.  All supplied data objects
    must be created from the input dataset.
    """

    def __init__(self, ds):
        self.ds = ds
        # Construct an index so that we get all the data_files
        ds.index
        particles = {}
        # hsml is the smoothing length we use for radial selection
        hsml = {}
        for data_file in ds.index.data_files:
            for ptype, pos_arr in ds.index.io._yield_coordinates(data_file):
                particles.setdefault(ptype, []).append(pos_arr)
                if ptype in getattr(ds, "_sph_ptypes", ()):
                    hsml.setdefault(ptype, []).append(
                        ds.index.io._get_smoothing_length(
                            data_file, pos_arr.dtype, pos_arr.shape
                        )
                    )
        for ptype in particles:
            particles[ptype] = np.concatenate(particles[ptype])
            if ptype in hsml:
                hsml[ptype] = np.concatenate(hsml[ptype])
        self.particles = particles
        self.hsml = hsml

    def compare_dobj_selection(self, dobj):
        for ptype in sorted(self.particles):
            x, y, z = self.particles[ptype].T
            # Set our radii to zero for now, I guess?
            radii = self.hsml.get(ptype, 0.0)
            sel_index = dobj.selector.select_points(x, y, z, radii)
            if sel_index is None:
                sel_pos = np.empty((0, 3))
            else:
                sel_pos = self.particles[ptype][sel_index, :]

            obj_results = []
            for chunk in dobj.chunks([], "io"):
                obj_results.append(chunk[ptype, "particle_position"])
            if any(_.size > 0 for _ in obj_results):
                obj_results = np.concatenate(obj_results, axis=0)
            else:
                obj_results = np.empty((0, 3))
            # Sometimes we get unitary scaling or other floating point noise. 5
            # NULP should be OK.  This is mostly for stuff like Rockstar, where
            # the f32->f64 casting happens at different places depending on
            # which code path we use.
            assert_array_almost_equal_nulp(sel_pos, obj_results, 5)

    def run_defaults(self):
        """
        This runs lots of samples that touch different types of wraparounds.

        Specifically, it does:

            * sphere in center with radius 0.1 unitary
            * sphere in center with radius 0.2 unitary
            * sphere in each of the eight corners of the domain with radius 0.1 unitary
            * sphere in center with radius 0.5 unitary
            * box that covers 0.1 .. 0.9
            * box from 0.8 .. 0.85
            * box from 0.3..0.6, 0.2..0.8, 0.0..0.1
        """
        sp1 = self.ds.sphere("c", (0.1, "unitary"))
        self.compare_dobj_selection(sp1)

        sp2 = self.ds.sphere("c", (0.2, "unitary"))
        self.compare_dobj_selection(sp2)

        centers = [
            [0.04, 0.5, 0.5],
            [0.5, 0.04, 0.5],
            [0.5, 0.5, 0.04],
            [0.04, 0.04, 0.04],
            [0.96, 0.5, 0.5],
            [0.5, 0.96, 0.5],
            [0.5, 0.5, 0.96],
            [0.96, 0.96, 0.96],
        ]
        r = self.ds.quan(0.1, "unitary")
        for center in centers:
            c = self.ds.arr(center, "unitary") + self.ds.domain_left_edge.in_units(
                "unitary"
            )
            if not all(self.ds.periodicity):
                # filter out the periodic bits for non-periodic datasets
                if any(c - r < self.ds.domain_left_edge) or any(
                    c + r > self.ds.domain_right_edge
                ):
                    continue
            sp = self.ds.sphere(c, (0.1, "unitary"))
            self.compare_dobj_selection(sp)

        sp = self.ds.sphere("c", (0.5, "unitary"))
        self.compare_dobj_selection(sp)

        dd = self.ds.all_data()
        self.compare_dobj_selection(dd)

        # This is in raw numbers, so we can offset for the left edge
        LE = self.ds.domain_left_edge.in_units("unitary").d

        reg1 = self.ds.r[
            (0.1 + LE[0], "unitary") : (0.9 + LE[0], "unitary"),
            (0.1 + LE[1], "unitary") : (0.9 + LE[1], "unitary"),
            (0.1 + LE[2], "unitary") : (0.9 + LE[2], "unitary"),
        ]
        self.compare_dobj_selection(reg1)

        reg2 = self.ds.r[
            (0.8 + LE[0], "unitary") : (0.85 + LE[0], "unitary"),
            (0.8 + LE[1], "unitary") : (0.85 + LE[1], "unitary"),
            (0.8 + LE[2], "unitary") : (0.85 + LE[2], "unitary"),
        ]
        self.compare_dobj_selection(reg2)

        reg3 = self.ds.r[
            (0.3 + LE[0], "unitary") : (0.6 + LE[0], "unitary"),
            (0.2 + LE[1], "unitary") : (0.8 + LE[1], "unitary"),
            (0.0 + LE[2], "unitary") : (0.1 + LE[2], "unitary"),
        ]
        self.compare_dobj_selection(reg3)<|MERGE_RESOLUTION|>--- conflicted
+++ resolved
@@ -215,18 +215,8 @@
 def fake_random_ds(
     ndims,
     peak_value=1.0,
-<<<<<<< HEAD
-    fields=(
-        "density",
-        "velocity_x",
-        "velocity_y",
-        "velocity_z",
-    ),
-    units=("g/cm**3", "cm/s", "cm/s", "cm/s"),
-=======
     fields=None,
     units=None,
->>>>>>> c98aaf2b
     particle_fields=None,
     particle_field_units=None,
     negative=False,
