--- conflicted
+++ resolved
@@ -2012,40 +2012,6 @@
         return math.pi * (self._radius)**2. * self._height * pf[unit]**3
 
 class AMRInclinedBox(AMR3DData):
-<<<<<<< HEAD
-    """
-    A rectangular prism with arbitrary alignment to the computational domain
-    """
-    _type_name="inclined_box"
-    _con_args = ()
-
-    def __init__(self, left_edge, right_edge, normal, fields=None,
-                 pf=None, **kwargs):
-        self.left_edge = na.array(left_edge)
-        self.right_edge = na.array(right_edge)
-        center = (self.right_edge - self.left_edge)
-        AMR3DData.__init__(self, center, fields, pf, **kwargs)
-        self._norm_vec = na.array(normal)/na.sqrt(na.dot(normal,normal))
-        self.refresh_data()
-
-    def _get_list_of_grids(self):
-        pass
-
-    def _is_fully_enclosed(self, grid):
-        pass
-
-    def _get_cut_mask(self, grid):
-        pass
-
-    def volume(self, unit = "unitary"):
-        """
-        Return the volume of the prism in units *unit*.
-        """
-        diff = na.array(self.right_edge) - na.array(self.left_edge)
-        # Find the full volume
-        vol = na.prod(diff * self.pf[unit])
-        return vol
-=======
     _type_name="inclined_box"
     _con_args = ('origin','box_vectors')
 
@@ -2106,7 +2072,6 @@
                     self._rot_mat, grid.LeftEdge, grid.RightEdge, grid.dds, pm, 0)
         return pm
         
->>>>>>> 640ed8ef
 
 class AMRRegionBase(AMR3DData):
     """
