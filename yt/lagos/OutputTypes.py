"""
Generalized Enzo output objects, both static and time-series.

Presumably at some point EnzoRun will be absorbed into here.
Author: Matthew Turk <matthewturk@gmail.com>
Affiliation: KIPAC/SLAC/Stanford
Homepage: http://yt.enzotools.org/
License:
  Copyright (C) 2007-2009 Matthew Turk, J. S. Oishi.  All Rights Reserved.

  This file is part of yt.

  yt is free software; you can redistribute it and/or modify
  it under the terms of the GNU General Public License as published by
  the Free Software Foundation; either version 3 of the License, or
  (at your option) any later version.

  This program is distributed in the hope that it will be useful,
  but WITHOUT ANY WARRANTY; without even the implied warranty of
  MERCHANTABILITY or FITNESS FOR A PARTICULAR PURPOSE.  See the
  GNU General Public License for more details.

  You should have received a copy of the GNU General Public License
  along with this program.  If not, see <http://www.gnu.org/licenses/>.
"""

from yt.lagos import *
from yt.fido import ParameterFileStore, NoParameterShelf
from yt.funcs import *
import string, re, gc, time, os, os.path

# We want to support the movie format in the future.
# When such a thing comes to pass, I'll move all the stuff that is contant up
# to here, and then have it instantiate EnzoStaticOutputs as appropriate.

_cached_pfs = weakref.WeakValueDictionary()
_pf_store = ParameterFileStore()

class StaticOutput(object):
    class __metaclass__(type):
        def __init__(cls, name, b, d):
            type.__init__(cls, name, b, d)
            output_type_registry[name]=cls
            mylog.debug("Registering: %s as %s", name, cls)

    def __new__(cls, filename=None, *args, **kwargs):
        if not isinstance(filename, types.StringTypes): 
            obj = object.__new__(cls)
            obj.__init__(filename, *args, **kwargs)
            return obj
        apath = os.path.abspath(filename)
        if not os.path.exists(apath): raise IOError(filename)
        if apath not in _cached_pfs:
            obj = object.__new__(cls)
            obj.__init__(filename, *args, **kwargs)
            _cached_pfs[apath] = obj
            if ytcfg.getboolean('lagos','serialize'):
                try:
                    _pf_store.check_pf(obj)
                except NoParameterShelf:
                    pass
        return _cached_pfs[apath]

    def __init__(self, filename, data_style=None):
        """
        Base class for generating new output types.  Principally consists of
        a *filename* and a *data_style* which will be passed on to children.
        """
        self.data_style = data_style
        self.parameter_filename = str(filename)
        self.basename = os.path.basename(filename)
        self.directory = os.path.expanduser(os.path.dirname(filename))
        self.fullpath = os.path.abspath(self.directory)
        self._instantiated = time.time()
        if len(self.directory) == 0:
            self.directory = "."
        self.conversion_factors = {}
        self.parameters = {}
        self._parse_parameter_file()
        self._set_units()
        # These can be taken out if you so desire

    def __reduce__(self):
        args = (self._hash(),)
        return (_reconstruct_pf, args)

    def __repr__(self):
        return self.basename

    def _hash(self):
        s = "%s;%s;%s" % (self.basename,
            self["InitialTime"], self["CurrentTimeIdentifier"])
        try:
            import hashlib
            return hashlib.md5(s).hexdigest()
        except ImportError:
            return s.replace(";", "*")

    @classmethod
    def _is_valid(cls, *args, **kwargs):
        return False

    def __getitem__(self, key):
        """
        Returns _units, parameters, or _conversion_factors in that order
        """
        for d in [self.units, self.time_units, self.parameters, \
                  self.conversion_factors]:
            if key in d: return d[key]
        raise KeyError(key)

    def keys(self):
        """
        Returns a list of possible keys, from _units, parameters and
        _conversion_factors
        """
        return self.units.keys() \
             + self.time_units.keys() \
             + self.parameters.keys() \
             + self.conversion_factors.keys()

    def __iter__(self):
        for ll in [self.units, self.time_units,
                   self.parameters, self.conversion_factors]:
            for i in ll.keys(): yield i

    def get_smallest_appropriate_unit(self, v):
        max_nu = 1e30
        good_u = None
        for unit in ['mpc','kpc','pc','au','rsun','cm']:
            vv = v*self[unit]
            if vv < max_nu and vv > 1.0:
                good_u = unit
                max_nu = v*self[unit]
        return good_u

    def has_key(self, key):
        """
        Returns true or false
        """
        return key in self.units or \
               key in self.time_units or \
               key in self.parameters or \
               key in self.conversion_factors

    def _get_hierarchy(self):
        if self.__hierarchy == None:
            if self._hierarchy_class == None:
                raise RuntimeError("You should not instantiate StaticOutput.")
            self.__hierarchy = self._hierarchy_class(self, data_style=self.data_style)
        return self.__hierarchy

    def _set_hierarchy(self, newh):
        if self.__hierarchy != None:
            mylog.warning("Overriding hierarchy attribute!  This is probably unwise!")
        self.__hierarchy = newh

    __hierarchy = None
    hierarchy = property(_get_hierarchy, _set_hierarchy)
    h = property(_get_hierarchy, _set_hierarchy)


<<<<<<< HEAD
class OrionStaticOutput(StaticOutput):
    """
    This class is a stripped down class that simply reads and parses
    *filename*, without looking at the Orion hierarchy.
    """
    _hierarchy_class = OrionHierarchy
    _fieldinfo_class = OrionFieldContainer

    def __init__(self, plotname, paramFilename=None, fparamFilename=None,
                 data_style='orion_native', paranoia=False,
                 storage_filename = None):
        """need to override for Orion file structure.

        the paramfile is usually called "inputs"
        and there may be a fortran inputs file usually called "probin"
        plotname here will be a directory name
        as per BoxLib, data_style will be one of
         * Native
         * IEEE (not implemented in yt)
         * ASCII (not implemented in yt)

        """
        self.storage_filename = storage_filename
        self.paranoid_read = paranoia
        self.parameter_filename = paramFilename
        self.fparameter_filename = fparamFilename
        self.__ipfn = paramFilename

        self.fparameters = {}

        StaticOutput.__init__(self, plotname.rstrip("/"),
                              data_style='orion_native')
        self.field_info = self._fieldinfo_class()
        self._parse_header_file()

        # These should maybe not be hardcoded?
        self.parameters["HydroMethod"] = 'orion' # always PPM DE
        self.parameters["Time"] = 1. # default unit is 1...
        self.parameters["DualEnergyFormalism"] = 0 # always off.
        self.parameters["EOSType"] = -1 # default
        if self.fparameters.has_key("mu"):
            self.parameters["mu"] = self.fparameters["mu"]

    def _localize(self, f, default):
        if f is None:
            return os.path.join(self.directory, default)
        return f

    @classmethod
    def _is_valid(cls, *args, **kwargs):
        # fill our args
        pname = args[0].rstrip("/")
        dn = os.path.dirname(pname)
        if len(args) > 1: kwargs['paramFilename'] = args[1]
        pfname = kwargs.get("paramFilename", os.path.join(dn, "inputs"))
        return os.path.exists(os.path.join(pfname))
        
    def _parse_parameter_file(self):
        """
        Parses the parameter file and establishes the various
        dictionaries.
        """
        self.fullplotdir = os.path.abspath(self.parameter_filename)
        self.parameter_filename = self._localize(
                self.__ipfn, 'inputs')
        self.fparameter_filename = self._localize(
                self.fparameter_filename, 'probin')
        if os.path.isfile(self.fparameter_filename):
            self._parse_fparameter_file()
=======
class EnzoStaticOutput(StaticOutput):
    """
    Enzo-specific output, set at a fixed time.
    """
    _hierarchy_class = EnzoHierarchy
    _fieldinfo_class = EnzoFieldContainer
    def __init__(self, filename, data_style=None,
                 parameter_override = None,
                 conversion_override = None,
                 storage_filename = None):
        """
        This class is a stripped down class that simply reads and parses
        *filename* without looking at the hierarchy.  *data_style* gets passed
        to the hierarchy to pre-determine the style of data-output.  However,
        it is not strictly necessary.  Optionally you may specify a
        *parameter_override* dictionary that will override anything in the
        paarmeter file and a *conversion_override* dictionary that consists
        of {fieldname : conversion_to_cgs} that will override the #DataCGS.
        """
        if parameter_override is None: parameter_override = {}
        self.__parameter_override = parameter_override
        if conversion_override is None: conversion_override = {}
        self.__conversion_override = conversion_override
        self.storage_filename = storage_filename

        StaticOutput.__init__(self, filename, data_style)
        if "InitialTime" not in self.parameters:
            self.parameters["InitialTime"] = 0.0
        rp = os.path.join(self.directory, "rates.out")
        if os.path.exists(rp):
            try:
                self.rates = EnzoTable(rp, rates_out_key)
            except:
                pass
        cp = os.path.join(self.directory, "cool_rates.out")
        if os.path.exists(cp):
            try:
                self.cool = EnzoTable(cp, cool_out_key)
            except:
                pass

        # Now fixes for different types of Hierarchies
        # This includes changing the fieldinfo class!
        if self["TopGridRank"] == 1: self._setup_1d()
        elif self["TopGridRank"] == 2: self._setup_2d()

        self.field_info = self._fieldinfo_class()

    def _setup_1d(self):
        self._hierarchy_class = EnzoHierarchy1D
        self._fieldinfo_class = Enzo1DFieldContainer
        self.parameters["DomainLeftEdge"] = \
            na.concatenate([self["DomainLeftEdge"], [0.0, 0.0]])
        self.parameters["DomainRightEdge"] = \
            na.concatenate([self["DomainRightEdge"], [1.0, 1.0]])

    def _setup_2d(self):
        self._hierarchy_class = EnzoHierarchy2D
        self._fieldinfo_class = Enzo2DFieldContainer
        self.parameters["DomainLeftEdge"] = \
            na.concatenate([self["DomainLeftEdge"], [0.0]])
        self.parameters["DomainRightEdge"] = \
            na.concatenate([self["DomainRightEdge"], [1.0]])

    def get_parameter(self,parameter,type=None):
        """
        Gets a parameter not in the parameterDict.
        """
        if self.parameters.has_key(parameter):
            return self.parameters[parameter]

>>>>>>> f733b92f
        # Let's read the file
        self.parameters["CurrentTimeIdentifier"] = \
            int(os.stat(self.parameter_filename)[ST_CTIME])
        lines = open(self.parameter_filename).readlines()
        for lineI, line in enumerate(lines):
<<<<<<< HEAD
            if line.find("#") >= 1: # Keep the commented lines...
                line=line[:line.find("#")]
            line=line.strip().rstrip()
            if len(line) < 2 or line.find("#") == 0: # ...but skip comments
=======
            if line.find("#") >= 1: # Keep the commented lines
                line=line[:line.find("#")]
            line=line.strip().rstrip()
            if len(line) < 2:
>>>>>>> f733b92f
                continue
            try:
                param, vals = map(strip,map(rstrip,line.split("=")))
            except ValueError:
                mylog.error("ValueError: '%s'", line)
<<<<<<< HEAD
            if orion2enzoDict.has_key(param):
                paramName = orion2enzoDict[param]
                t = map(parameterDict[paramName], vals.split())
                if len(t) == 1:
                    self.parameters[paramName] = t[0]
                else:
                    if paramName == "RefineBy":
                        self.parameters[paramName] = t[0]
                    else:
                        self.parameters[paramName] = t
                
            elif param.startswith("geometry.prob_hi"):
                self.parameters["DomainRightEdge"] = \
                    na.array([float(i) for i in vals.split()])
            elif param.startswith("geometry.prob_lo"):
                self.parameters["DomainLeftEdge"] = \
                    na.array([float(i) for i in vals.split()])

    def _parse_fparameter_file(self):
        """
        Parses the fortran parameter file for Orion. Most of this will
        be useless, but this is where it keeps mu = mass per
        particle/m_hydrogen.
        """
        lines = open(self.fparameter_filename).readlines()
        for line in lines:
            if line.count("=") == 1:
                param, vals = map(strip,map(rstrip,line.split("=")))
                if vals.count("'") == 0:
                    t = map(float,[a.replace('D','e').replace('d','e') for a in vals.split()]) # all are floating point.
                else:
                    t = vals.split()
                if len(t) == 1:
                    self.fparameters[param] = t[0]
                else:
                    self.fparameters[param] = t

    def _parse_header_file(self):
        """
        Parses the BoxLib header file to get any parameters stored
        there. Hierarchy information is read out of this file in
        OrionHierarchy. 

        Currently, only Time is read here.
        """
        header_file = open(os.path.join(self.fullplotdir,'Header'))
        lines = header_file.readlines()
        header_file.close()
        n_fields = int(lines[1])
        self.parameters["InitialTime"] = float(lines[3+n_fields])

                
=======
            if parameter == param:
                if type is None:
                    t = vals.split()
                else:
                    t = map(type, vals.split())
                if len(t) == 1:
                    self.parameters[param] = t[0]
                else:
                    self.parameters[param] = t
                if param.endswith("Units") and not param.startswith("Temperature"):
                    dataType = param[:-5]
                    self.conversion_factors[dataType] = self.parameters[param]
                return self.parameters[parameter]

        return ""

    def _parse_parameter_file(self):
        """
        Parses the parameter file and establishes the various
        dictionaries.
        """
        # Let's read the file
        self.parameters["CurrentTimeIdentifier"] = \
            int(os.stat(self.parameter_filename)[ST_CTIME])
        lines = open(self.parameter_filename).readlines()
        for lineI, line in enumerate(lines):
            if line.find("#") >= 1: # Keep the commented lines
                line=line[:line.find("#")]
            line=line.strip().rstrip()
            if len(line) < 2:
                continue
            try:
                param, vals = map(strip,map(rstrip,line.split("=")))
            except ValueError:
                mylog.error("ValueError: '%s'", line)
            if parameterDict.has_key(param):
                t = map(parameterDict[param], vals.split())
                if len(t) == 1:
                    self.parameters[param] = t[0]
                else:
                    self.parameters[param] = t
                if param.endswith("Units") and not param.startswith("Temperature"):
                    dataType = param[:-5]
                    self.conversion_factors[dataType] = self.parameters[param]
            elif param.startswith("#DataCGS"):
                # Assume of the form: #DataCGSConversionFactor[7] = 2.38599e-26 g/cm^3
                if lines[lineI-1].find("Label") >= 0:
                    kk = lineI-1
                elif lines[lineI-2].find("Label") >= 0:
                    kk = lineI-2
                dataType = lines[kk].split("=")[-1].rstrip().strip()
                convFactor = float(line.split("=")[-1].split()[0])
                self.conversion_factors[dataType] = convFactor
            elif param.startswith("#CGSConversionFactor"):
                dataType = param[20:].rstrip()
                convFactor = float(line.split("=")[-1])
                self.conversion_factors[dataType] = convFactor
            elif param.startswith("DomainLeftEdge"):
                self.parameters["DomainLeftEdge"] = \
                    na.array([float(i) for i in vals.split()])
            elif param.startswith("DomainRightEdge"):
                self.parameters["DomainRightEdge"] = \
                    na.array([float(i) for i in vals.split()])
        for p, v in self.__parameter_override.items():
            self.parameters[p] = v
        for p, v in self.__conversion_override.items():
            self.conversion_factors[p] = v

>>>>>>> f733b92f
    def _set_units(self):
        """
        Generates the conversion to various physical _units based on the parameter file
        """
        self.units = {}
        self.time_units = {}
        if len(self.parameters) == 0:
            self._parse_parameter_file()
<<<<<<< HEAD
        self._setup_nounits_units()
        self.conversion_factors = defaultdict(lambda: 1.0)
        self.time_units['1'] = 1
        self.units['1'] = 1.0
        self.units['unitary'] = 1.0 / (self["DomainRightEdge"] - self["DomainLeftEdge"]).max()
        seconds = 1 #self["Time"]
        self.time_units['years'] = seconds / (365*3600*24.0)
        self.time_units['days']  = seconds / (3600*24.0)
        for key in yt2orionFieldsDict:
            self.conversion_factors[key] = 1.0
=======
        if "EOSType" not in self.parameters: self.parameters["EOSType"] = -1
        if self["ComovingCoordinates"]:
            self._setup_comoving_units()
        elif self.has_key("LengthUnit"):
            # 'Why share when we can reinvent incompatibly?'
            self.parameters["LengthUnits"] = self["LengthUnit"]
            self._setup_getunits_units()
        elif self.has_key("LengthUnits"):
            self._setup_getunits_units()
        else:
            self._setup_nounits_units()
        self.time_units['1'] = 1
        self.units['1'] = 1
        self.units['unitary'] = 1.0 / (self["DomainRightEdge"] - self["DomainLeftEdge"]).max()
        seconds = self["Time"]
        self.time_units['years'] = seconds / (365*3600*24.0)
        self.time_units['days']  = seconds / (3600*24.0)

    def _setup_comoving_units(self):
        z = self["CosmologyCurrentRedshift"]
        h = self["CosmologyHubbleConstantNow"]
        boxcm_cal = self["CosmologyComovingBoxSize"]
        boxcm_uncal = boxcm_cal / h
        box_proper = boxcm_uncal/(1+z)
        self.units['aye']  = (1.0 + self["CosmologyInitialRedshift"])/(z + 1.0)
        if not self.has_key("Time"):
            cu = self.cosmology_get_units()
            self.conversion_factors["Time"] = cu['utim']
        for unit in mpc_conversion:
            self.units[unit] = mpc_conversion[unit] * box_proper
            self.units[unit+'h'] = mpc_conversion[unit] * box_proper * h
            self.units[unit+'cm'] = mpc_conversion[unit] * boxcm_uncal
            self.units[unit+'hcm'] = mpc_conversion[unit] * boxcm_cal

    def _setup_getunits_units(self):
        # We are given LengthUnits, which is number of cm per box length
        # So we convert that to box-size in Mpc
        box_proper = 3.24077e-25 * self["LengthUnits"]
        self.units['aye']  = 1.0
        for unit in mpc_conversion.keys():
            self.units[unit] = mpc_conversion[unit] * box_proper
        if not self.has_key("TimeUnits"):
            self.conversion_factors["Time"] = self["LengthUnits"] / self["x-velocity"]
>>>>>>> f733b92f

    def _setup_nounits_units(self):
        z = 0
        mylog.warning("Setting 1.0 in code units to be 1.0 cm")
        if not self.has_key("TimeUnits"):
            mylog.warning("No time units.  Setting 1.0 = 1 second.")
            self.conversion_factors["Time"] = 1.0
        for unit in mpc_conversion.keys():
            self.units[unit] = mpc_conversion[unit] / mpc_conversion["cm"]

<<<<<<< HEAD
=======
    def cosmology_get_units(self):
        """
        Return an Enzo-fortran style dictionary of units to feed into custom
        routines.  This is typically only necessary if you are interacting
        with fortran code.
        """
        k = {}
        k["utim"] = 2.52e17/na.sqrt(self.parameters["CosmologyOmegaMatterNow"])\
                       / self.parameters["CosmologyHubbleConstantNow"] \
                       / (1+self.parameters["CosmologyInitialRedshift"])**1.5
        k["urho"] = 1.88e-29 * self.parameters["CosmologyOmegaMatterNow"] \
                        * self.parameters["CosmologyHubbleConstantNow"]**2 \
                        * (1.0 + self.parameters["CosmologyCurrentRedshift"])**3
        k["uxyz"] = 3.086e24 * \
               self.parameters["CosmologyComovingBoxSize"] / \
               self.parameters["CosmologyHubbleConstantNow"] / \
               (1.0 + self.parameters["CosmologyCurrentRedshift"])
        k["uaye"] = 1.0/(1.0 + self.parameters["CosmologyInitialRedshift"])
        k["uvel"] = 1.225e7*self.parameters["CosmologyComovingBoxSize"] \
                      *na.sqrt(self.parameters["CosmologyOmegaMatterNow"]) \
                      *na.sqrt(1+ self.parameters["CosmologyInitialRedshift"])
        k["utem"] = 1.88e6 * (self.parameters["CosmologyComovingBoxSize"]**2) \
                      * self.parameters["CosmologyOmegaMatterNow"] \
                      * (1.0 + self.parameters["CosmologyInitialRedshift"])
        k["aye"]  = (1.0 + self.parameters["CosmologyInitialRedshift"]) / \
               (1.0 + self.parameters["CosmologyCurrentRedshift"])
        return k

    @classmethod
    def _is_valid(cls, *args, **kwargs):
        return os.path.exists("%s.hierarchy" % args[0])

# We set our default output type to EnzoStaticOutput

output_type_registry[None] = EnzoStaticOutput

class EnzoStaticOutputInMemory(EnzoStaticOutput):
    _hierarchy_class = EnzoHierarchyInMemory
    _data_style = 'enzo_inline'

    def __new__(cls, *args, **kwargs):
        obj = object.__new__(cls)
        obj.__init__(*args, **kwargs)
        return obj

    def __init__(self, parameter_override=None, conversion_override=None):
        if parameter_override is None: parameter_override = {}
        self.__parameter_override = parameter_override
        if conversion_override is None: conversion_override = {}
        self.__conversion_override = conversion_override

        StaticOutput.__init__(self, "InMemoryParameterFile", self._data_style)

        self.field_info = self._fieldinfo_class()

    def _parse_parameter_file(self):
        enzo = self._obtain_enzo()
        self.basename = "cycle%08i" % (
            enzo.yt_parameter_file["NumberOfPythonCalls"])
        self.parameters['CurrentTimeIdentifier'] = time.time()
        self.parameters.update(enzo.yt_parameter_file)
        self.conversion_factors.update(enzo.conversion_factors)
        for i in self.parameters:
            if isinstance(self.parameters[i], types.TupleType):
                self.parameters[i] = na.array(self.parameters[i])
            if i.endswith("Units") and not i.startswith("Temperature"):
                dataType = i[:-5]
                self.conversion_factors[dataType] = self.parameters[i]
        for i in self.conversion_factors:
            if isinstance(self.conversion_factors[i], types.TupleType):
                self.conversion_factors[i] = na.array(self.conversion_factors[i])
        for p, v in self.__parameter_override.items():
            self.parameters[p] = v
        for p, v in self.__conversion_override.items():
            self.conversion_factors[p] = v

    def _obtain_enzo(self):
        import enzo; return enzo

    @classmethod
    def _is_valid(cls, *args, **kwargs):
        return False

>>>>>>> f733b92f
def _reconstruct_pf(*args, **kwargs):
    pfs = ParameterFileStore()
    pf = pfs.get_pf_hash(*args)
    return pf

class GadgetStaticOutput(StaticOutput):
    _hierarchy_class = GadgetHierarchy
    _fieldinfo_class = GadgetFieldContainer
    def __init__(self, h5filename,storage_filename=None) :
        StaticOutput.__init__(self, h5filename, 'gadget_hdf5')
        self.storage_filename = storage_filename #Don't know what this is
        self.field_info = self._fieldinfo_class()
        x = self._get_param('maxlevel')**2
        self.max_grid_size = (x,x,x)
        self.parameters["InitialTime"] = 0.0
        # These should be explicitly obtained from the file, but for now that
        # will wait until a reorganization of the source tree and better
        # generalization.
        self.parameters["TopGridRank"] = 3
        self.parameters["RefineBy"] = 2
        self.parameters["DomainLeftEdge"] = self.leftedge
        self.parameters["DomainRightEdge"] = self.rightedge
        
        
    def _parse_parameter_file(self):
        # read the units in from the hdf5 file 
        #fill in self.units dict
        #fill in self.time_units dict (keys: 'days','years', '1')
        
        #import all of the parameter file params 
        #this is NOT originally from the gadget snapshot but instead
        #from the paramfile starting the sim
        skips = ('TITLE','CLASS','VERSION') #these are just hdf5 crap
        fh = h5py.File(self.parameter_filename)
        for kw in fh['root'].attrs.keys():
            if any([skip in kw for skip in skips]):
                continue
            val = fh['root'].attrs[kw]
            if type(val)==type(''):
                try:    val = cPickle.loads(val)
                except: pass
            #also, includes unit info
            setattr(self,kw,val)
            
    def _get_param(self,kw,location='/root'):
        fh = h5py.File(self.parameter_filename)
        val = fh[location].attrs[kw]
        try:    val = cPickle.loads(val)
        except: pass
        return val
            
    def _set_units(self):
        #check out the unit params from _parse_parameter_file and use them
        #code below is all filler
        self.units = {}
        self.time_units = {}
        self.conversion_factors = defaultdict(lambda: 1.0)
        self.time_units['1'] = 1
        self.units['1'] = 1.0
        self.units['unitary'] = 1.0
        self.units['cm'] = 1.0
        seconds = 1 #self["Time"]
        self.time_units['years'] = seconds / (365*3600*24.0)
        self.time_units['days']  = seconds / (3600*24.0)
        for key in yt2orionFieldsDict:
            self.conversion_factors[key] = 1.0
        
        
    @classmethod
    def _is_valid(cls, *args, **kwargs):
        # check for a /root to exist in the h5 file
        try:
            h5f=h5py.File(self.h5filename)
            valid = 'root' in h5f.items()[0]
            h5f.close()
            return valid
        except:
            pass
        return False

class ChomboStaticOutput(StaticOutput):
    _hierarchy_class = ChomboHierarchy
    _fieldinfo_class = ChomboFieldContainer
    
    def __init__(self, filename, data_style='chombo_hdf5',
                 storage_filename = None):
        StaticOutput.__init__(self,filename,data_style)
        self.storage_filename = storage_filename

        self.field_info = self._fieldinfo_class()
        # hardcoded for now
        self.parameters["InitialTime"] = 0.0
        # These should be explicitly obtained from the file, but for now that
        # will wait until a reorganization of the source tree and better
        # generalization.
        self.parameters["TopGridRank"] = 3
        self.parameters["RefineBy"] = 2
        
    def _set_units(self):
        """
        Generates the conversion to various physical _units based on the parameter file
        """
        self.units = {}
        self.time_units = {}
        if len(self.parameters) == 0:
            self._parse_parameter_file()
        self._setup_nounits_units()
        self.conversion_factors = defaultdict(lambda: 1.0)
        self.time_units['1'] = 1
        self.units['1'] = 1.0
        self.units['unitary'] = 1.0 / (self["DomainRightEdge"] - self["DomainLeftEdge"]).max()
        seconds = 1 #self["Time"]
        self.time_units['years'] = seconds / (365*3600*24.0)
        self.time_units['days']  = seconds / (3600*24.0)
        for key in yt2orionFieldsDict:
            self.conversion_factors[key] = 1.0

    def _setup_nounits_units(self):
        z = 0
        mylog.warning("Setting 1.0 in code units to be 1.0 cm")
        if not self.has_key("TimeUnits"):
            mylog.warning("No time units.  Setting 1.0 = 1 second.")
            self.conversion_factors["Time"] = 1.0
        for unit in mpc_conversion.keys():
            self.units[unit] = mpc_conversion[unit] / mpc_conversion["cm"]


    def _parse_parameter_file(self):
        self.parameters["CurrentTimeIdentifier"] = \
            int(os.stat(self.parameter_filename)[ST_CTIME])
        self.parameters["DomainLeftEdge"] = na.array([0.,0.,0.])
        self.parameters["DomainRightEdge"] = self.__calc_right_edge()
        

    def __calc_right_edge(self):
        fileh = h5py.File(self.parameter_filename,'r')
        dx0 = fileh['/level_0'].attrs['dx']
        RE = dx0*((na.array(fileh['/level_0'].attrs['prob_domain']))[3:] + 1)
        fileh.close()
        return RE
                   
    @classmethod
    def _is_valid(self, *args, **kwargs):
        try:
            fileh = h5py.File(args[0],'r')
            if (fileh.listnames())[0] == 'Chombo_global':
                return True
        except:
            pass
        return False

class TigerStaticOutput(StaticOutput):
    _hierarchy_class = TigerHierarchy
    _fieldinfo_class = TigerFieldContainer

    def __init__(self, rhobname, root_size, max_grid_size=128,
                 data_style='tiger', storage_filename = None):
        StaticOutput.__init__(self, rhobname, data_style)
        self.storage_filename = storage_filename
        self.basename = rhobname[:-4]
        if not os.path.exists(self.basename + "rhob"):
            print "%s doesn't exist, don't know how to handle this!" % (
                        self.basename + "rhob")
            raise IOError
        if not iterable(root_size): root_size = (root_size,) * 3
        self.root_size = root_size
        if not iterable(max_grid_size): max_grid_size = (max_grid_size,) * 3
        self.max_grid_size = max_grid_size

        self.field_info = self._fieldinfo_class()

        # We assume that we have basename + "rhob" and basename + "temp"
        # to get at our various parameters.

        # First we get our our header:
        
        header = [
            ('i', 'dummy0'),
            ('f', 'ZR'),
            ('f', 'OMEGA0'),
            ('f', 'FLAM0'),
            ('f', 'OMEGAB'),
            ('f', 'H0'),
            ('f', 'BOXL0'),
            ('i', 'dummy1'),
            ]

        h_fmt, h_key = zip(*header)
        header_string = "".join(h_fmt)

        fs = open(self.basename + "rhob")
        header_raw = read_struct(fs, header_string)
        self.parameters.update(dict(zip(h_key, header_raw)))

        if "InitialTime" not in self.parameters:
            self.parameters["InitialTime"] = 0.0
        self.parameters["CurrentTimeIdentifier"] = \
            int(os.stat(self.parameter_filename)[ST_CTIME])
        self.parameters['TopGridDimensions'] = root_size
        self.parameters['TopGridRank'] = 3
        self.units["Density"] = 1.0
        self.parameters['RefineBy'] = 2

    def _set_units(self):
        self.parameters["DomainLeftEdge"] = na.zeros(3, dtype='float64')
        self.parameters["DomainRightEdge"] = na.ones(3, dtype='float64')
        self.units = {}
        self.time_units = {}
        self.time_units['1'] = 1
        self.units['1'] = 1.0
        self.units['cm'] = 1.0 # This is just plain false
        self.units['unitary'] = 1.0 / (self["DomainRightEdge"] - self["DomainLeftEdge"]).max()

    def _parse_parameter_file(self):
        pass

    @classmethod
    def _is_valid(self, *args, **kwargs):
        return os.path.exists(args[0] + "rhob")

class FLASHStaticOutput(StaticOutput):
    _hierarchy_class = FLASHHierarchy
    _fieldinfo_class = FLASHFieldContainer
    _handle = None
    
    def __init__(self, filename, data_style='flash_hdf5',
                 storage_filename = None):
        StaticOutput.__init__(self, filename, data_style)
        self.storage_filename = storage_filename

        self.field_info = self._fieldinfo_class()
        # These should be explicitly obtained from the file, but for now that
        # will wait until a reorganization of the source tree and better
        # generalization.
        self.parameters["TopGridRank"] = 3
        self.parameters["RefineBy"] = 2
        self.parameters["HydroMethod"] = 'flash' # always PPM DE
        self.parameters["Time"] = 1. # default unit is 1...
        self._set_units()
        
    def _set_units(self):
        """
        Generates the conversion to various physical _units based on the parameter file
        """
        self.units = {}
        self.time_units = {}
        if len(self.parameters) == 0:
            self._parse_parameter_file()
        self._setup_nounits_units()
        self.conversion_factors = defaultdict(lambda: 1.0)
        self.time_units['1'] = 1
        self.units['1'] = 1.0
        self.units['unitary'] = 1.0 / (self["DomainRightEdge"] - self["DomainLeftEdge"]).max()
        seconds = 1 #self["Time"]
        self.time_units['years'] = seconds / (365*3600*24.0)
        self.time_units['days']  = seconds / (3600*24.0)
        for key in yt2orionFieldsDict:
            self.conversion_factors[key] = 1.0

    def _setup_nounits_units(self):
        z = 0
        mylog.warning("Setting 1.0 in code units to be 1.0 cm")
        if not self.has_key("TimeUnits"):
            mylog.warning("No time units.  Setting 1.0 = 1 second.")
            self.conversion_factors["Time"] = 1.0
        for unit in mpc_conversion.keys():
            self.units[unit] = mpc_conversion[unit] / mpc_conversion["cm"]

    def _find_parameter(self, ptype, pname, scalar = False, handle = None):
        # We're going to implement handle caching eventually
        if handle is None: handle = self._handle
        if handle is None:
            handle = h5py.File(self.parameter_filename, "r")
        nn = "/%s %s" % (ptype,
                {False: "runtime parameters", True: "scalars"}[scalar])
        for tpname, pval in handle[nn][:]:
            if tpname.strip() == pname:
                return pval
        raise KeyError(pname)

    def _parse_parameter_file(self):
        self.parameters["CurrentTimeIdentifier"] = \
            int(os.stat(self.parameter_filename)[ST_CTIME])
        self._handle = h5py.File(self.parameter_filename, "r")
        self.parameters["DomainLeftEdge"] = na.array(
            [self._find_parameter("real", "%smin" % ax) for ax in 'xyz'])
        self.parameters["DomainRightEdge"] = na.array(
            [self._find_parameter("real", "%smax" % ax) for ax in 'xyz'])
        self.parameters["InitialTime"] = \
            float(self._find_parameter("real", "time", scalar=True))
        self._handle.close()

    @classmethod
    def _is_valid(self, *args, **kwargs):
        try:
            fileh = h5py.File(args[0],'r')
            if "bounding box" in fileh["/"].keys():
                return True
        except:
            pass
        return False
<|MERGE_RESOLUTION|>--- conflicted
+++ resolved
@@ -159,454 +159,6 @@
     hierarchy = property(_get_hierarchy, _set_hierarchy)
     h = property(_get_hierarchy, _set_hierarchy)
 
-
-<<<<<<< HEAD
-class OrionStaticOutput(StaticOutput):
-    """
-    This class is a stripped down class that simply reads and parses
-    *filename*, without looking at the Orion hierarchy.
-    """
-    _hierarchy_class = OrionHierarchy
-    _fieldinfo_class = OrionFieldContainer
-
-    def __init__(self, plotname, paramFilename=None, fparamFilename=None,
-                 data_style='orion_native', paranoia=False,
-                 storage_filename = None):
-        """need to override for Orion file structure.
-
-        the paramfile is usually called "inputs"
-        and there may be a fortran inputs file usually called "probin"
-        plotname here will be a directory name
-        as per BoxLib, data_style will be one of
-         * Native
-         * IEEE (not implemented in yt)
-         * ASCII (not implemented in yt)
-
-        """
-        self.storage_filename = storage_filename
-        self.paranoid_read = paranoia
-        self.parameter_filename = paramFilename
-        self.fparameter_filename = fparamFilename
-        self.__ipfn = paramFilename
-
-        self.fparameters = {}
-
-        StaticOutput.__init__(self, plotname.rstrip("/"),
-                              data_style='orion_native')
-        self.field_info = self._fieldinfo_class()
-        self._parse_header_file()
-
-        # These should maybe not be hardcoded?
-        self.parameters["HydroMethod"] = 'orion' # always PPM DE
-        self.parameters["Time"] = 1. # default unit is 1...
-        self.parameters["DualEnergyFormalism"] = 0 # always off.
-        self.parameters["EOSType"] = -1 # default
-        if self.fparameters.has_key("mu"):
-            self.parameters["mu"] = self.fparameters["mu"]
-
-    def _localize(self, f, default):
-        if f is None:
-            return os.path.join(self.directory, default)
-        return f
-
-    @classmethod
-    def _is_valid(cls, *args, **kwargs):
-        # fill our args
-        pname = args[0].rstrip("/")
-        dn = os.path.dirname(pname)
-        if len(args) > 1: kwargs['paramFilename'] = args[1]
-        pfname = kwargs.get("paramFilename", os.path.join(dn, "inputs"))
-        return os.path.exists(os.path.join(pfname))
-        
-    def _parse_parameter_file(self):
-        """
-        Parses the parameter file and establishes the various
-        dictionaries.
-        """
-        self.fullplotdir = os.path.abspath(self.parameter_filename)
-        self.parameter_filename = self._localize(
-                self.__ipfn, 'inputs')
-        self.fparameter_filename = self._localize(
-                self.fparameter_filename, 'probin')
-        if os.path.isfile(self.fparameter_filename):
-            self._parse_fparameter_file()
-=======
-class EnzoStaticOutput(StaticOutput):
-    """
-    Enzo-specific output, set at a fixed time.
-    """
-    _hierarchy_class = EnzoHierarchy
-    _fieldinfo_class = EnzoFieldContainer
-    def __init__(self, filename, data_style=None,
-                 parameter_override = None,
-                 conversion_override = None,
-                 storage_filename = None):
-        """
-        This class is a stripped down class that simply reads and parses
-        *filename* without looking at the hierarchy.  *data_style* gets passed
-        to the hierarchy to pre-determine the style of data-output.  However,
-        it is not strictly necessary.  Optionally you may specify a
-        *parameter_override* dictionary that will override anything in the
-        paarmeter file and a *conversion_override* dictionary that consists
-        of {fieldname : conversion_to_cgs} that will override the #DataCGS.
-        """
-        if parameter_override is None: parameter_override = {}
-        self.__parameter_override = parameter_override
-        if conversion_override is None: conversion_override = {}
-        self.__conversion_override = conversion_override
-        self.storage_filename = storage_filename
-
-        StaticOutput.__init__(self, filename, data_style)
-        if "InitialTime" not in self.parameters:
-            self.parameters["InitialTime"] = 0.0
-        rp = os.path.join(self.directory, "rates.out")
-        if os.path.exists(rp):
-            try:
-                self.rates = EnzoTable(rp, rates_out_key)
-            except:
-                pass
-        cp = os.path.join(self.directory, "cool_rates.out")
-        if os.path.exists(cp):
-            try:
-                self.cool = EnzoTable(cp, cool_out_key)
-            except:
-                pass
-
-        # Now fixes for different types of Hierarchies
-        # This includes changing the fieldinfo class!
-        if self["TopGridRank"] == 1: self._setup_1d()
-        elif self["TopGridRank"] == 2: self._setup_2d()
-
-        self.field_info = self._fieldinfo_class()
-
-    def _setup_1d(self):
-        self._hierarchy_class = EnzoHierarchy1D
-        self._fieldinfo_class = Enzo1DFieldContainer
-        self.parameters["DomainLeftEdge"] = \
-            na.concatenate([self["DomainLeftEdge"], [0.0, 0.0]])
-        self.parameters["DomainRightEdge"] = \
-            na.concatenate([self["DomainRightEdge"], [1.0, 1.0]])
-
-    def _setup_2d(self):
-        self._hierarchy_class = EnzoHierarchy2D
-        self._fieldinfo_class = Enzo2DFieldContainer
-        self.parameters["DomainLeftEdge"] = \
-            na.concatenate([self["DomainLeftEdge"], [0.0]])
-        self.parameters["DomainRightEdge"] = \
-            na.concatenate([self["DomainRightEdge"], [1.0]])
-
-    def get_parameter(self,parameter,type=None):
-        """
-        Gets a parameter not in the parameterDict.
-        """
-        if self.parameters.has_key(parameter):
-            return self.parameters[parameter]
-
->>>>>>> f733b92f
-        # Let's read the file
-        self.parameters["CurrentTimeIdentifier"] = \
-            int(os.stat(self.parameter_filename)[ST_CTIME])
-        lines = open(self.parameter_filename).readlines()
-        for lineI, line in enumerate(lines):
-<<<<<<< HEAD
-            if line.find("#") >= 1: # Keep the commented lines...
-                line=line[:line.find("#")]
-            line=line.strip().rstrip()
-            if len(line) < 2 or line.find("#") == 0: # ...but skip comments
-=======
-            if line.find("#") >= 1: # Keep the commented lines
-                line=line[:line.find("#")]
-            line=line.strip().rstrip()
-            if len(line) < 2:
->>>>>>> f733b92f
-                continue
-            try:
-                param, vals = map(strip,map(rstrip,line.split("=")))
-            except ValueError:
-                mylog.error("ValueError: '%s'", line)
-<<<<<<< HEAD
-            if orion2enzoDict.has_key(param):
-                paramName = orion2enzoDict[param]
-                t = map(parameterDict[paramName], vals.split())
-                if len(t) == 1:
-                    self.parameters[paramName] = t[0]
-                else:
-                    if paramName == "RefineBy":
-                        self.parameters[paramName] = t[0]
-                    else:
-                        self.parameters[paramName] = t
-                
-            elif param.startswith("geometry.prob_hi"):
-                self.parameters["DomainRightEdge"] = \
-                    na.array([float(i) for i in vals.split()])
-            elif param.startswith("geometry.prob_lo"):
-                self.parameters["DomainLeftEdge"] = \
-                    na.array([float(i) for i in vals.split()])
-
-    def _parse_fparameter_file(self):
-        """
-        Parses the fortran parameter file for Orion. Most of this will
-        be useless, but this is where it keeps mu = mass per
-        particle/m_hydrogen.
-        """
-        lines = open(self.fparameter_filename).readlines()
-        for line in lines:
-            if line.count("=") == 1:
-                param, vals = map(strip,map(rstrip,line.split("=")))
-                if vals.count("'") == 0:
-                    t = map(float,[a.replace('D','e').replace('d','e') for a in vals.split()]) # all are floating point.
-                else:
-                    t = vals.split()
-                if len(t) == 1:
-                    self.fparameters[param] = t[0]
-                else:
-                    self.fparameters[param] = t
-
-    def _parse_header_file(self):
-        """
-        Parses the BoxLib header file to get any parameters stored
-        there. Hierarchy information is read out of this file in
-        OrionHierarchy. 
-
-        Currently, only Time is read here.
-        """
-        header_file = open(os.path.join(self.fullplotdir,'Header'))
-        lines = header_file.readlines()
-        header_file.close()
-        n_fields = int(lines[1])
-        self.parameters["InitialTime"] = float(lines[3+n_fields])
-
-                
-=======
-            if parameter == param:
-                if type is None:
-                    t = vals.split()
-                else:
-                    t = map(type, vals.split())
-                if len(t) == 1:
-                    self.parameters[param] = t[0]
-                else:
-                    self.parameters[param] = t
-                if param.endswith("Units") and not param.startswith("Temperature"):
-                    dataType = param[:-5]
-                    self.conversion_factors[dataType] = self.parameters[param]
-                return self.parameters[parameter]
-
-        return ""
-
-    def _parse_parameter_file(self):
-        """
-        Parses the parameter file and establishes the various
-        dictionaries.
-        """
-        # Let's read the file
-        self.parameters["CurrentTimeIdentifier"] = \
-            int(os.stat(self.parameter_filename)[ST_CTIME])
-        lines = open(self.parameter_filename).readlines()
-        for lineI, line in enumerate(lines):
-            if line.find("#") >= 1: # Keep the commented lines
-                line=line[:line.find("#")]
-            line=line.strip().rstrip()
-            if len(line) < 2:
-                continue
-            try:
-                param, vals = map(strip,map(rstrip,line.split("=")))
-            except ValueError:
-                mylog.error("ValueError: '%s'", line)
-            if parameterDict.has_key(param):
-                t = map(parameterDict[param], vals.split())
-                if len(t) == 1:
-                    self.parameters[param] = t[0]
-                else:
-                    self.parameters[param] = t
-                if param.endswith("Units") and not param.startswith("Temperature"):
-                    dataType = param[:-5]
-                    self.conversion_factors[dataType] = self.parameters[param]
-            elif param.startswith("#DataCGS"):
-                # Assume of the form: #DataCGSConversionFactor[7] = 2.38599e-26 g/cm^3
-                if lines[lineI-1].find("Label") >= 0:
-                    kk = lineI-1
-                elif lines[lineI-2].find("Label") >= 0:
-                    kk = lineI-2
-                dataType = lines[kk].split("=")[-1].rstrip().strip()
-                convFactor = float(line.split("=")[-1].split()[0])
-                self.conversion_factors[dataType] = convFactor
-            elif param.startswith("#CGSConversionFactor"):
-                dataType = param[20:].rstrip()
-                convFactor = float(line.split("=")[-1])
-                self.conversion_factors[dataType] = convFactor
-            elif param.startswith("DomainLeftEdge"):
-                self.parameters["DomainLeftEdge"] = \
-                    na.array([float(i) for i in vals.split()])
-            elif param.startswith("DomainRightEdge"):
-                self.parameters["DomainRightEdge"] = \
-                    na.array([float(i) for i in vals.split()])
-        for p, v in self.__parameter_override.items():
-            self.parameters[p] = v
-        for p, v in self.__conversion_override.items():
-            self.conversion_factors[p] = v
-
->>>>>>> f733b92f
-    def _set_units(self):
-        """
-        Generates the conversion to various physical _units based on the parameter file
-        """
-        self.units = {}
-        self.time_units = {}
-        if len(self.parameters) == 0:
-            self._parse_parameter_file()
-<<<<<<< HEAD
-        self._setup_nounits_units()
-        self.conversion_factors = defaultdict(lambda: 1.0)
-        self.time_units['1'] = 1
-        self.units['1'] = 1.0
-        self.units['unitary'] = 1.0 / (self["DomainRightEdge"] - self["DomainLeftEdge"]).max()
-        seconds = 1 #self["Time"]
-        self.time_units['years'] = seconds / (365*3600*24.0)
-        self.time_units['days']  = seconds / (3600*24.0)
-        for key in yt2orionFieldsDict:
-            self.conversion_factors[key] = 1.0
-=======
-        if "EOSType" not in self.parameters: self.parameters["EOSType"] = -1
-        if self["ComovingCoordinates"]:
-            self._setup_comoving_units()
-        elif self.has_key("LengthUnit"):
-            # 'Why share when we can reinvent incompatibly?'
-            self.parameters["LengthUnits"] = self["LengthUnit"]
-            self._setup_getunits_units()
-        elif self.has_key("LengthUnits"):
-            self._setup_getunits_units()
-        else:
-            self._setup_nounits_units()
-        self.time_units['1'] = 1
-        self.units['1'] = 1
-        self.units['unitary'] = 1.0 / (self["DomainRightEdge"] - self["DomainLeftEdge"]).max()
-        seconds = self["Time"]
-        self.time_units['years'] = seconds / (365*3600*24.0)
-        self.time_units['days']  = seconds / (3600*24.0)
-
-    def _setup_comoving_units(self):
-        z = self["CosmologyCurrentRedshift"]
-        h = self["CosmologyHubbleConstantNow"]
-        boxcm_cal = self["CosmologyComovingBoxSize"]
-        boxcm_uncal = boxcm_cal / h
-        box_proper = boxcm_uncal/(1+z)
-        self.units['aye']  = (1.0 + self["CosmologyInitialRedshift"])/(z + 1.0)
-        if not self.has_key("Time"):
-            cu = self.cosmology_get_units()
-            self.conversion_factors["Time"] = cu['utim']
-        for unit in mpc_conversion:
-            self.units[unit] = mpc_conversion[unit] * box_proper
-            self.units[unit+'h'] = mpc_conversion[unit] * box_proper * h
-            self.units[unit+'cm'] = mpc_conversion[unit] * boxcm_uncal
-            self.units[unit+'hcm'] = mpc_conversion[unit] * boxcm_cal
-
-    def _setup_getunits_units(self):
-        # We are given LengthUnits, which is number of cm per box length
-        # So we convert that to box-size in Mpc
-        box_proper = 3.24077e-25 * self["LengthUnits"]
-        self.units['aye']  = 1.0
-        for unit in mpc_conversion.keys():
-            self.units[unit] = mpc_conversion[unit] * box_proper
-        if not self.has_key("TimeUnits"):
-            self.conversion_factors["Time"] = self["LengthUnits"] / self["x-velocity"]
->>>>>>> f733b92f
-
-    def _setup_nounits_units(self):
-        z = 0
-        mylog.warning("Setting 1.0 in code units to be 1.0 cm")
-        if not self.has_key("TimeUnits"):
-            mylog.warning("No time units.  Setting 1.0 = 1 second.")
-            self.conversion_factors["Time"] = 1.0
-        for unit in mpc_conversion.keys():
-            self.units[unit] = mpc_conversion[unit] / mpc_conversion["cm"]
-
-<<<<<<< HEAD
-=======
-    def cosmology_get_units(self):
-        """
-        Return an Enzo-fortran style dictionary of units to feed into custom
-        routines.  This is typically only necessary if you are interacting
-        with fortran code.
-        """
-        k = {}
-        k["utim"] = 2.52e17/na.sqrt(self.parameters["CosmologyOmegaMatterNow"])\
-                       / self.parameters["CosmologyHubbleConstantNow"] \
-                       / (1+self.parameters["CosmologyInitialRedshift"])**1.5
-        k["urho"] = 1.88e-29 * self.parameters["CosmologyOmegaMatterNow"] \
-                        * self.parameters["CosmologyHubbleConstantNow"]**2 \
-                        * (1.0 + self.parameters["CosmologyCurrentRedshift"])**3
-        k["uxyz"] = 3.086e24 * \
-               self.parameters["CosmologyComovingBoxSize"] / \
-               self.parameters["CosmologyHubbleConstantNow"] / \
-               (1.0 + self.parameters["CosmologyCurrentRedshift"])
-        k["uaye"] = 1.0/(1.0 + self.parameters["CosmologyInitialRedshift"])
-        k["uvel"] = 1.225e7*self.parameters["CosmologyComovingBoxSize"] \
-                      *na.sqrt(self.parameters["CosmologyOmegaMatterNow"]) \
-                      *na.sqrt(1+ self.parameters["CosmologyInitialRedshift"])
-        k["utem"] = 1.88e6 * (self.parameters["CosmologyComovingBoxSize"]**2) \
-                      * self.parameters["CosmologyOmegaMatterNow"] \
-                      * (1.0 + self.parameters["CosmologyInitialRedshift"])
-        k["aye"]  = (1.0 + self.parameters["CosmologyInitialRedshift"]) / \
-               (1.0 + self.parameters["CosmologyCurrentRedshift"])
-        return k
-
-    @classmethod
-    def _is_valid(cls, *args, **kwargs):
-        return os.path.exists("%s.hierarchy" % args[0])
-
-# We set our default output type to EnzoStaticOutput
-
-output_type_registry[None] = EnzoStaticOutput
-
-class EnzoStaticOutputInMemory(EnzoStaticOutput):
-    _hierarchy_class = EnzoHierarchyInMemory
-    _data_style = 'enzo_inline'
-
-    def __new__(cls, *args, **kwargs):
-        obj = object.__new__(cls)
-        obj.__init__(*args, **kwargs)
-        return obj
-
-    def __init__(self, parameter_override=None, conversion_override=None):
-        if parameter_override is None: parameter_override = {}
-        self.__parameter_override = parameter_override
-        if conversion_override is None: conversion_override = {}
-        self.__conversion_override = conversion_override
-
-        StaticOutput.__init__(self, "InMemoryParameterFile", self._data_style)
-
-        self.field_info = self._fieldinfo_class()
-
-    def _parse_parameter_file(self):
-        enzo = self._obtain_enzo()
-        self.basename = "cycle%08i" % (
-            enzo.yt_parameter_file["NumberOfPythonCalls"])
-        self.parameters['CurrentTimeIdentifier'] = time.time()
-        self.parameters.update(enzo.yt_parameter_file)
-        self.conversion_factors.update(enzo.conversion_factors)
-        for i in self.parameters:
-            if isinstance(self.parameters[i], types.TupleType):
-                self.parameters[i] = na.array(self.parameters[i])
-            if i.endswith("Units") and not i.startswith("Temperature"):
-                dataType = i[:-5]
-                self.conversion_factors[dataType] = self.parameters[i]
-        for i in self.conversion_factors:
-            if isinstance(self.conversion_factors[i], types.TupleType):
-                self.conversion_factors[i] = na.array(self.conversion_factors[i])
-        for p, v in self.__parameter_override.items():
-            self.parameters[p] = v
-        for p, v in self.__conversion_override.items():
-            self.conversion_factors[p] = v
-
-    def _obtain_enzo(self):
-        import enzo; return enzo
-
-    @classmethod
-    def _is_valid(cls, *args, **kwargs):
-        return False
-
->>>>>>> f733b92f
 def _reconstruct_pf(*args, **kwargs):
     pfs = ParameterFileStore()
     pf = pfs.get_pf_hash(*args)
