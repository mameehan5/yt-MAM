--- conflicted
+++ resolved
@@ -33,11 +33,7 @@
     from pyhdf_np import SD # NumPy
     import pyhdf_np.error   # NumPy
 except:
-<<<<<<< HEAD
-    mylog.debug("No HDF4 support")
-=======
     mylog.info("No HDF4 support")
->>>>>>> 3a0e2576
 
 import warnings
 try:
