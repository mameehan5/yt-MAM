--- conflicted
+++ resolved
@@ -55,42 +55,25 @@
         return xv * rv[...,1] - yv * rv[...,0]
 
     registry.add_field((ftype, "specific_angular_momentum_x"),
-<<<<<<< HEAD
                        sampling_type="local",
                        function=_specific_angular_momentum_x,
                        units=unit_system["specific_angular_momentum"],
-                       validators=[ValidateParameter("center")])
+                       validators=[ValidateParameter("center"),
+                                   ValidateParameter("bulk_velocity")])
 
     registry.add_field((ftype, "specific_angular_momentum_y"),
                        sampling_type="local",
                        function=_specific_angular_momentum_y,
                        units=unit_system["specific_angular_momentum"],
-                       validators=[ValidateParameter("center")])
+                       validators=[ValidateParameter("center"),
+                                   ValidateParameter("bulk_velocity")])
 
     registry.add_field((ftype, "specific_angular_momentum_z"),
                        sampling_type="local",
                        function=_specific_angular_momentum_z,
                        units=unit_system["specific_angular_momentum"],
-                       validators=[ValidateParameter("center")])
-=======
-                       sampling_type="cell",
-                       function=_specific_angular_momentum_x,
-                       units=unit_system["specific_angular_momentum"],
                        validators=[ValidateParameter("center"),
                                    ValidateParameter("bulk_velocity")])
-    registry.add_field((ftype, "specific_angular_momentum_y"),
-                       sampling_type="cell",
-                       function=_specific_angular_momentum_y,
-                       units=unit_system["specific_angular_momentum"],
-                       validators=[ValidateParameter("center"),
-                                   ValidateParameter("bulk_velocity")])
-    registry.add_field((ftype, "specific_angular_momentum_z"),
-                       sampling_type="cell",
-                       function=_specific_angular_momentum_z,
-                       units=unit_system["specific_angular_momentum"],
-                       validators=[ValidateParameter("center"),
-                                    ValidateParameter("bulk_velocity")])
->>>>>>> d2770e45
 
     create_magnitude_field(registry, "specific_angular_momentum",
                            unit_system["specific_angular_momentum"], ftype=ftype)
@@ -98,10 +81,7 @@
     def _angular_momentum_x(field, data):
         return data[ftype, "cell_mass"] \
              * data[ftype, "specific_angular_momentum_x"]
-<<<<<<< HEAD
 
-=======
->>>>>>> d2770e45
     registry.add_field((ftype, "angular_momentum_x"),
                        sampling_type="cell",
                        function=_angular_momentum_x,
@@ -112,14 +92,9 @@
     def _angular_momentum_y(field, data):
         return data[ftype, "cell_mass"] \
              * data[ftype, "specific_angular_momentum_y"]
-<<<<<<< HEAD
 
     registry.add_field((ftype, "angular_momentum_y"),
                        sampling_type="local",
-=======
-    registry.add_field((ftype, "angular_momentum_y"),
-                       sampling_type="cell",
->>>>>>> d2770e45
                        function=_angular_momentum_y,
                        units=unit_system["angular_momentum"],
                        validators=[ValidateParameter('center'),
@@ -128,14 +103,9 @@
     def _angular_momentum_z(field, data):
         return data[ftype, "cell_mass"] \
              * data[ftype, "specific_angular_momentum_z"]
-<<<<<<< HEAD
 
     registry.add_field((ftype, "angular_momentum_z"),
                        sampling_type="local",
-=======
-    registry.add_field((ftype, "angular_momentum_z"),
-                       sampling_type="cell",
->>>>>>> d2770e45
                        function=_angular_momentum_z,
                        units=unit_system["angular_momentum"],
                        validators=[ValidateParameter('center'),
