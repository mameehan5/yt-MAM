"""
These are common particle deposition fields.




"""

#-----------------------------------------------------------------------------
# Copyright (c) 2013, yt Development Team.
#
# Distributed under the terms of the Modified BSD License.
#
# The full license is in the file COPYING.txt, distributed with this software.
#-----------------------------------------------------------------------------

import numpy as np

from yt.funcs import *
from yt.fields.derived_field import \
    ValidateParameter, \
    ValidateSpatial
from yt.utilities.physical_constants import \
    mass_hydrogen_cgs, \
    mass_sun_cgs, \
    mh

from yt.utilities.math_utils import \
    get_sph_r_component, \
    get_sph_theta_component, \
    get_sph_phi_component, \
    get_cyl_r_component, \
    get_cyl_z_component, \
    get_cyl_theta_component, \
    get_cyl_r, get_cyl_theta, \
    get_cyl_z, get_sph_r, \
    get_sph_theta, get_sph_phi, \
    periodic_dist, euclidean_dist
     
def _field_concat(fname):
    def _AllFields(field, data):
        v = []
        for ptype in data.pf.particle_types:
            data.pf._last_freq = (ptype, None)
            if ptype == "all" or \
                ptype in data.pf.known_filters:
                  continue
            v.append(data[ptype, fname].copy())
        rv = np.concatenate(v, axis=0)
        return rv
    return _AllFields

def _field_concat_slice(fname, axi):
    def _AllFields(field, data):
        v = []
        for ptype in data.pf.particle_types:
            data.pf._last_freq = (ptype, None)
            if ptype == "all" or \
                ptype in data.pf.known_filters:
                  continue
            v.append(data[ptype, fname][:,axi])
        rv = np.concatenate(v, axis=0)
        return rv
    return _AllFields

def particle_deposition_functions(ptype, coord_name, mass_name, registry):
    orig = set(registry.keys())
    def particle_count(field, data):
        pos = data[ptype, coord_name]
        d = data.deposit(pos, method = "count")
        d = data.pf.arr(d, input_units = "cm**-3")
        return data.apply_units(d, field.units)

    registry.add_field(("deposit", "%s_count" % ptype),
             function = particle_count,
             validators = [ValidateSpatial()],
             display_name = "\\mathrm{%s Count}" % ptype,
             projection_conversion = '1')

    def particle_mass(field, data):
        pos = data[ptype, coord_name]
        d = data.deposit(pos, [data[ptype, mass_name]], method = "sum")
        return data.apply_units(d, field.units)

    registry.add_field(("deposit", "%s_mass" % ptype),
             function = particle_mass,
             validators = [ValidateSpatial()],
             display_name = "\\mathrm{%s Mass}" % ptype,
             units = "g")
             
    def particle_density(field, data):
        pos = data[ptype, coord_name]
        d = data.deposit(pos, [data[ptype, mass_name]], method = "sum")
        d /= data["gas", "index", "cell_volume"]
        return data.apply_units(d, field.units)

    registry.add_field(("deposit", "%s_density" % ptype),
             function = particle_density,
             validators = [ValidateSpatial()],
             display_name = "\\mathrm{%s Density}" % ptype,
             units = "g/cm**3")

    def particle_cic(field, data):
        pos = data[ptype, coord_name]
        d = data.deposit(pos, [data[ptype, mass_name]], method = "cic")
        d = data.apply_units(d, data[ptype, mass_name].units)
        d /= data["index", "cell_volume"]
        return d

    registry.add_field(("deposit", "%s_cic" % ptype),
             function = particle_cic,
             validators = [ValidateSpatial()],
             display_name = "\\mathrm{%s CIC Density}" % ptype,
             units = "g/cm**3")

    # Now some translation functions.

    def particle_ones(field, data):
        v = np.ones(data[ptype, mass_name].shape, dtype="float64")
        return data.apply_units(v, field.units)

    registry.add_field((ptype, "particle_ones"),
                       function = particle_ones,
                       particle_type = True,
                       units = "")

    registry.alias((ptype, "ParticleMass"), (ptype, mass_name),
                    units = "g")

    registry.alias((ptype, "ParticleMassMsun"), (ptype, mass_name),
                    units = "Msun")

    def particle_mesh_ids(field, data):
        pos = data[ptype, coord_name]
        ids = np.zeros(pos.shape[0], dtype="float64") - 1
        # This is float64 in name only.  It will be properly cast inside the
        # deposit operation.
        #_ids = ids.view("float64")
        data.deposit(pos, [ids], method = "mesh_id")
        return data.apply_units(ids, "")
    registry.add_field((ptype, "mesh_id"),
            function = particle_mesh_ids,
            validators = [ValidateSpatial()],
            particle_type = True)

    return list(set(registry.keys()).difference(orig))

def particle_scalar_functions(ptype, coord_name, vel_name, registry):

    # Now we have to set up the various velocity and coordinate things.  In the
    # future, we'll actually invert this and use the 3-component items
    # elsewhere, and stop using these.
    
    # Note that we pass in _ptype here so that it's defined inside the closure.
    orig = set(registry.keys())

    def _get_coord_funcs(axi, _ptype):
        def _particle_velocity(field, data):
            return data[_ptype, vel_name][:,axi]
        def _particle_position(field, data):
            return data[_ptype, coord_name][:,axi]
        return _particle_velocity, _particle_position
    for axi, ax in enumerate("xyz"):
        v, p = _get_coord_funcs(axi, ptype)
        registry.add_field((ptype, "particle_velocity_%s" % ax),
            particle_type = True, function = v)
        registry.add_field((ptype, "particle_position_%s" % ax),
            particle_type = True, function = p)

    return list(set(registry.keys()).difference(orig))

def particle_vector_functions(ptype, coord_names, vel_names, registry):

    # This will column_stack a set of scalars to create vector fields.
    orig = set(registry.keys())

    def _get_vec_func(_ptype, names):
        def particle_vectors(field, data):
            c = np.column_stack([data[_ptype, name] for name in names])
            return data.apply_units(c, field.units)
        return particle_vectors
    registry.add_field((ptype, "Coordinates"),
                       function=_get_vec_func(ptype, coord_names),
                       particle_type=True)
    registry.add_field((ptype, "Velocities"),
                       function=_get_vec_func(ptype, vel_names),
                       particle_type=True)
    return list(set(registry.keys()).difference(orig))

def standard_particle_fields(registry, ptype,
                             spos = "particle_position_%s",
                             svel = "particle_velocity_%s"):
    # This function will set things up based on the scalar fields and standard
    # yt field names.

    def _particle_velocity_magnitude(field, data):
        """ M{|v|} """
        bulk_velocity = data.get_field_parameter("bulk_velocity")
        if bulk_velocity is None:
            bulk_velocity = np.zeros(3)
        return np.sqrt((data[ptype, svel % 'x'] - bulk_velocity[0])**2
                     + (data[ptype, svel % 'y'] - bulk_velocity[1])**2
                     + (data[ptype, svel % 'z'] - bulk_velocity[2])**2 )
    
        registry.add_field((ptype, "particle_velocity_magnitude"),
                  function=_particle_velocity_magnitude,
                  particle_type=True,
                  take_log=False,
                  units="cm/s")

    def _particle_specific_angular_momentum(field, data):
        """
        Calculate the angular of a particle velocity.  Returns a vector for each
        particle.
        """
        if data.has_field_parameter("bulk_velocity"):
            bv = data.get_field_parameter("bulk_velocity")
        else: bv = np.zeros(3, dtype=np.float64)
        xv = data[ptype, svel % 'x'] - bv[0]
        yv = data[ptype, svel % 'y'] - bv[1]
        zv = data[ptype, svel % 'z'] - bv[2]
        center = data.get_field_parameter('center')
        coords = np.array([data[ptype, spos % 'x'],
                           data[ptype, spos % 'y'],
                           data[ptype, spos % 'z']], dtype=np.float64)
        new_shape = tuple([3] + [1]*(len(coords.shape)-1))
        r_vec = coords - np.reshape(center,new_shape)
        v_vec = np.array([xv,yv,zv], dtype=np.float64)
        return np.cross(r_vec, v_vec, axis=0)

    registry.add_field((ptype, "particle_specific_angular_momentum"),
              function=_particle_specific_angular_momentum,
              particle_type=True,
              units="cm**2/s",
              validators=[ValidateParameter("center")])

    def _particle_specific_angular_momentum_x(field, data):
        if data.has_field_parameter("bulk_velocity"):
            bv = data.get_field_parameter("bulk_velocity")
        else: bv = np.zeros(3, dtype=np.float64)
        center = data.get_field_parameter('center')
        y = data[ptype, spos % "y"] - center[1]
        z = data[ptype, spos % "z"] - center[2]
        yv = data[ptype, svel % "y"] - bv[1]
        zv = data[ptype, svel % "z"] - bv[2]
        return yv*z - zv*y

    registry.add_field((ptype, "particle_specific_angular_momentum_x"),
              function=_particle_specific_angular_momentum_x,
              particle_type=True,
              units="cm**2/s",
              validators=[ValidateParameter("center")])

    def _particle_specific_angular_momentum_y(field, data):
        if data.has_field_parameter("bulk_velocity"):
            bv = data.get_field_parameter("bulk_velocity")
        else: bv = np.zeros(3, dtype=np.float64)
        center = data.get_field_parameter('center')
        x = data[ptype, spos % "x"] - center[0]
        z = data[ptype, spos % "z"] - center[2]
        xv = data[ptype, svel % "x"] - bv[0]
        zv = data[ptype, svel % "z"] - bv[2]
        return -(xv*z - zv*x)

    registry.add_field((ptype, "particle_specific_angular_momentum_y"),
              function=_particle_specific_angular_momentum_y,
              particle_type=True,
              units="cm**2/s",
              validators=[ValidateParameter("center")])

    def _particle_specific_angular_momentum_z(field, data):
        if data.has_field_parameter("bulk_velocity"):
            bv = data.get_field_parameter("bulk_velocity")
        else: bv = np.zeros(3, dtype=np.float64)
        center = data.get_field_parameter('center')
        x = data[ptype, spos % "x"] - center[0]
        y = data[ptype, spos % "y"] - center[1]
        xv = data[ptype, svel % "x"] - bv[0]
        yv = data[ptype, svel % "y"] - bv[1]
        return xv*y - yv*x

    registry.add_field((ptype, "particle_specific_angular_momentum_z"),
              function=_particle_specific_angular_momentum_z,
              particle_type=True,
              units="cm**2/s",
              validators=[ValidateParameter("center")])

    def _particle_angular_momentum(field, data):
        return data[ptype, "particle_mass"] \
             * data[ptype, "particle_specific_angular_momentum"]

    def _particle_angular_momentum_x(field, data):
        return data[ptype, "particle_mass"] * \
               data[ptype, "particle_specific_angular_momentum_x"]
    registry.add_field((ptype, "particle_angular_momentum_x"),
             function=_particle_angular_momentum_x,
             units="g*cm**2/s", particle_type=True,
             validators=[ValidateParameter('center')])

    def _particle_angular_momentum_y(field, data):
        return data[ptype, "particle_mass"] * \
               data[ptype, "particle_specific_angular_momentum_y"]
    registry.add_field((ptype, "particle_angular_momentum_y"),
             function=_particle_angular_momentum_y,
             units="g*cm**2/s", particle_type=True,
             validators=[ValidateParameter('center')])

    def _particle_angular_momentum_z(field, data):
        return data[ptype, "particle_mass"] * \
               data[ptype, "particle_specific_angular_momentum_z"]
    registry.add_field((ptype, "particle_angular_momentum_z"),
             function=_particle_angular_momentum_z,
             units="g*cm**2/s", particle_type=True,
             validators=[ValidateParameter('center')])

    from .universal_fields import \
        get_radius

    def _particle_radius(field, data):
        return get_radius(data, "particle_position_")
    registry.add_field((ptype, "particle_radius"),
              function=_particle_radius,
              validators=[ValidateParameter("center")],
              units="cm", particle_type = True,
              display_name = "Particle Radius")

    def _particle_radius_spherical(field, data):
        normal = data.get_field_parameter('normal')
        center = data.get_field_parameter('center')
        bv = data.get_field_parameter("bulk_velocity")
        pos = spos
        pos = np.array([data[ptype, pos % ax] for ax in "xyz"])
        theta = get_sph_theta(pos, center)
        phi = get_sph_phi(pos, center)
        pos = pos - np.reshape(center, (3, 1))
        sphr = get_sph_r_component(pos, theta, phi, normal)
        return sphr

    registry.add_field((ptype, "particle_radius_spherical"),
              function=_particle_radius_spherical,
              particle_type=True, units="cm/s",
              validators=[ValidateParameter("normal"), 
                          ValidateParameter("center")])

    def _particle_theta_spherical(field, data):
        normal = data.get_field_parameter('normal')
        center = data.get_field_parameter('center')
        bv = data.get_field_parameter("bulk_velocity")
        pos = spos
        pos = np.array([data[ptype, pos % ax] for ax in "xyz"])
        theta = get_sph_theta(pos, center)
        phi = get_sph_phi(pos, center)
        pos = pos - np.reshape(center, (3, 1))
        spht = get_sph_theta_component(pos, theta, phi, normal)
        return spht

    registry.add_field((ptype, "particle_theta_spherical"),
              function=_particle_theta_spherical,
              particle_type=True, units="cm/s",
              validators=[ValidateParameter("normal"), 
                          ValidateParameter("center")])

    def _particle_phi_spherical(field, data):
        normal = data.get_field_parameter('normal')
        center = data.get_field_parameter('center')
        bv = data.get_field_parameter("bulk_velocity")
        pos = spos
        pos = np.array([data[ptype, pos % ax] for ax in "xyz"])
        theta = get_sph_theta(pos, center)
        phi = get_sph_phi(pos, center)
        pos = pos - np.reshape(center, (3, 1))
        vel = vel - np.reshape(bv, (3, 1))
        sphp = get_sph_phi_component(pos, theta, phi, normal)
        return sphp

    registry.add_field((ptype, "particle_phi_spherical"),
              function=_particle_phi_spherical,
              particle_type=True, units="cm/s",
              validators=[ValidateParameter("normal"), 
                          ValidateParameter("center")])

    def _particle_radial_velocity(field, data):
        normal = data.get_field_parameter('normal')
        center = data.get_field_parameter('center')
        bv = data.get_field_parameter("bulk_velocity")
        pos = spos
        pos = np.array([data[ptype, pos % ax] for ax in "xyz"])
        vel = svel
        vel = np.array([data[ptype, vel % ax] for ax in "xyz"])
        theta = get_sph_theta(pos, center)
        phi = get_sph_phi(pos, center)
        pos = pos - np.reshape(center, (3, 1))
        vel = vel - np.reshape(bv, (3, 1))
        sphr = get_sph_r_component(vel, theta, phi, normal)
        return sphr

    registry.add_field((ptype, "particle_radial_velocity"),
              function=_particle_radial_velocity,
              particle_type=True, units="cm/s",
              validators=[ValidateParameter("normal"), 
                          ValidateParameter("center")])

    def _particle_theta_velocity(field, data):
        normal = data.get_field_parameter('normal')
        center = data.get_field_parameter('center')
        bv = data.get_field_parameter("bulk_velocity")
        pos = spos
        pos = np.array([data[ptype, pos % ax] for ax in "xyz"])
        vel = svel
        vel = np.array([data[ptype, vel % ax] for ax in "xyz"])
        theta = get_sph_theta(pos, center)
        phi = get_sph_phi(pos, center)
        pos = pos - np.reshape(center, (3, 1))
        vel = vel - np.reshape(bv, (3, 1))
        spht = get_sph_theta_component(vel, theta, phi, normal)
        return spht

    registry.add_field((ptype, "particle_theta_velocity"),
              function=_particle_theta_velocity,
              particle_type=True, units="cm/s",
              validators=[ValidateParameter("normal"), 
                          ValidateParameter("center")])

    def _particle_phi_velocity(field, data):
        normal = data.get_field_parameter('normal')
        center = data.get_field_parameter('center')
        bv = data.get_field_parameter("bulk_velocity")
        pos = np.array([data[ptype, spos % ax] for ax in "xyz"])
        vel = np.array([data[ptype, svel % ax] for ax in "xyz"])
        theta = get_sph_theta(pos, center)
        phi = get_sph_phi(pos, center)
        pos = pos - np.reshape(center, (3, 1))
        vel = vel - np.reshape(bv, (3, 1))
        sphp = get_sph_phi_component(vel, phi, normal)
        return sphp

    registry.add_field((ptype, "particle_phi_velocity"),
              function=_particle_phi_velocity,
              particle_type=True, units="cm/s",
              validators=[ValidateParameter("normal"), 
                          ValidateParameter("center")])

<<<<<<< HEAD
    def _get_cic_field(fname, units):
        def _cic_particle_field(field, data):
            """
            Create a grid field for particle quantities weighted by particle
            mass, using cloud-in-cell deposit.
            """
            pos = data[ptype, 'Coordinates']
            # Get back into density
            pden = data[ptype, 'particle_mass'] / data["index", "cell_volume"] 
            top = data.deposit(pos, [data[('all', particle_field)]*pden],
                               method = 'cic')
            bottom = data.deposit(pos, [pden], method = 'cic')
            top[bottom == 0] = 0.0
            bnz = bottom.nonzero()
            top[bnz] /= bottom[bnz]
            d = data.pf.arr(top, input_units = units)
            return top

    for ax in 'xyz':
        registry.add_field(
            ("deposit", "%s_cic_velocity_%s" % (ptype, ax)),
            function=_get_cic_field(svel % ax, "cm/s"),
            units = "cm/s", take_log=False,
            validators=[ValidateSpatial(0)])
=======

def add_particle_average(registry, ptype, field_name, 
                         weight = "particle_mass",
                         density = True):
    def _pfunc_avg(field, data):
        pos = data[ptype, "Coordinates"]
        f = data[ptype, field_name]
        wf = data[ptype, weight]
        f *= wf
        v = data.deposit(pos, [f], method = "sum")
        w = data.deposit(pos, [wf], method = "sum")
        v /= w
        if density: v /= data["CellVolume"]
        v[np.isnan(v)] = 0.0
        return v
    fn = ("deposit", "%s_avg_%s" % (ptype, field_name))
    registry.add_field(fn, function=_pfunc_avg,
                       validators = [ValidateSpatial(0)],
                       particle_type = False)
    return fn
>>>>>>> 777c6cc4
<|MERGE_RESOLUTION|>--- conflicted
+++ resolved
@@ -440,7 +440,6 @@
               validators=[ValidateParameter("normal"), 
                           ValidateParameter("center")])
 
-<<<<<<< HEAD
     def _get_cic_field(fname, units):
         def _cic_particle_field(field, data):
             """
@@ -465,7 +464,6 @@
             function=_get_cic_field(svel % ax, "cm/s"),
             units = "cm/s", take_log=False,
             validators=[ValidateSpatial(0)])
-=======
 
 def add_particle_average(registry, ptype, field_name, 
                          weight = "particle_mass",
@@ -478,12 +476,11 @@
         v = data.deposit(pos, [f], method = "sum")
         w = data.deposit(pos, [wf], method = "sum")
         v /= w
-        if density: v /= data["CellVolume"]
+        if density: v /= data["cell_volume"]
         v[np.isnan(v)] = 0.0
         return v
     fn = ("deposit", "%s_avg_%s" % (ptype, field_name))
     registry.add_field(fn, function=_pfunc_avg,
                        validators = [ValidateSpatial(0)],
                        particle_type = False)
-    return fn
->>>>>>> 777c6cc4
+    return fn