--- conflicted
+++ resolved
@@ -957,7 +957,6 @@
                     # this is perhaps a little funky
                     self.magnetic_unit = self.magnetic_unit.to('T').to('gauss')
             self.unit_registry.modify("code_magnetic", self.magnetic_unit)
-<<<<<<< HEAD
         us = create_code_unit_system(
             self.unit_registry, current_mks_unit=current_mks_unit)
         if unit_system != "code":
@@ -966,19 +965,6 @@
         self.unit_registry.unit_system = self.unit_system
 
     def _create_unit_registry(self, unit_system):
-=======
-        create_code_unit_system(self.unit_registry,
-                                current_mks_unit=current_mks_unit)
-        if unit_system == "code":
-            unit_system = unit_system_registry[self.unit_registry.unit_system_id]
-        else:
-            sys_name = str(unit_system).lower()
-            unit_system = _make_unit_system_copy(self.unit_registry, sys_name)
-        self.unit_system = unit_system
-
-    def _create_unit_registry(self):
-        self.unit_registry = UnitRegistry()
->>>>>>> f8b4ad98
         import yt.units.dimensions as dimensions
         # yt assumes a CGS unit system by default (for back compat reasons).
         # Since unyt is MKS by default we specify the MKS values of the base
@@ -1510,13 +1496,8 @@
         >>> two_weeks = YTQuantity(14.0, "days")
         >>> ds.define_unit("fortnight", two_weeks)
         """
-<<<<<<< HEAD
         define_unit(symbol, value, tex_repr=tex_repr, offset=offset,
                     prefixable=prefixable, registry=self.unit_registry)
-=======
-        _define_unit(self.unit_registry, symbol, value, tex_repr=tex_repr,
-                     offset=offset, prefixable=prefixable)
->>>>>>> f8b4ad98
 
 def _reconstruct_ds(*args, **kwargs):
     datasets = ParameterFileStore()
