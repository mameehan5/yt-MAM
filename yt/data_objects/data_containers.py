"""
Various non-grid data containers.



"""

#-----------------------------------------------------------------------------
# Copyright (c) 2013, yt Development Team.
#
# Distributed under the terms of the Modified BSD License.
#
# The full license is in the file COPYING.txt, distributed with this software.
#-----------------------------------------------------------------------------

import itertools
import types

data_object_registry = {}

import numpy as np
import weakref
import shelve
from contextlib import contextmanager

from yt.funcs import *

from yt.data_objects.particle_io import particle_handler_registry
from yt.utilities.lib.marching_cubes import \
    march_cubes_grid, march_cubes_grid_flux
from yt.utilities.parallel_tools.parallel_analysis_interface import \
    ParallelAnalysisInterface
from yt.utilities.parameter_file_storage import \
    ParameterFileStore
from yt.utilities.amr_kdtree.api import \
    AMRKDTree
from .derived_quantities import DerivedQuantityCollection
from yt.fields.field_exceptions import \
    NeedsGridType
from yt.fields.derived_field import \
    ValidateSpatial
import yt.geometry.selection_routines
from yt.extern.six import add_metaclass

def force_array(item, shape):
    try:
        sh = item.shape
        return item.copy()
    except AttributeError:
        if item:
            return np.ones(shape, dtype='bool')
        else:
            return np.zeros(shape, dtype='bool')

def restore_field_information_state(func):
    """
    A decorator that takes a function with the API of (self, grid, field)
    and ensures that after the function is called, the field_parameters will
    be returned to normal.
    """
    def save_state(self, grid, field=None, *args, **kwargs):
        old_params = grid.field_parameters
        grid.field_parameters = self.field_parameters
        tr = func(self, grid, field, *args, **kwargs)
        grid.field_parameters = old_params
        return tr
    return save_state

class YTFieldData(dict):
    """
    A Container object for field data, instead of just having it be a dict.
    """
    pass

class RegisteredDataContainer(type):
    def __init__(cls, name, b, d):
        type.__init__(cls, name, b, d)
        if hasattr(cls, "_type_name") and not cls._skip_add:
            data_object_registry[cls._type_name] = cls

@add_metaclass(RegisteredDataContainer)
class YTDataContainer(object):
    """
    Generic YTDataContainer container.  By itself, will attempt to
    generate field, read fields (method defined by derived classes)
    and deal with passing back and forth field parameters.
    """
    _chunk_info = None
    _num_ghost_zones = 0
    _con_args = ()
    _skip_add = False
    _container_fields = ()
    _field_cache = None
    _index = None

    def __init__(self, ds, field_parameters):
        """
        Typically this is never called directly, but only due to inheritance.
        It associates a :class:`~yt.data_objects.api.Dataset` with the class,
        sets its initial set of fields, and the remainder of the arguments
        are passed as field_parameters.
        """
        if ds != None:
            self.ds = ds
        self._current_particle_type = "all"
        self._current_fluid_type = self.ds.default_fluid_type
        self.ds.objects.append(weakref.proxy(self))
        mylog.debug("Appending object to %s (type: %s)", self.ds, type(self))
        self.field_data = YTFieldData()
        if field_parameters is None: field_parameters = {}
        self._set_default_field_parameters()
        for key, val in field_parameters.items():
            mylog.debug("Setting %s to %s", key, val)
            self.set_field_parameter(key, val)

    @property
    def index(self):
        if self._index is not None:
            return self._index
        self._index = self.ds.index
        return self._index

    def _set_default_field_parameters(self):
        self.field_parameters = {}
        self.set_field_parameter(
            "center",self.ds.arr(np.zeros(3,dtype='float64'),'cm'))
        self.set_field_parameter(
            "bulk_velocity",self.ds.arr(np.zeros(3,dtype='float64'),'cm/s'))
        self.set_field_parameter(
            "normal",np.array([0,0,1],dtype='float64'))

    def apply_units(self, arr, units):
        return self.ds.arr(arr, input_units = units)

    def _set_center(self, center):
        if center is None:
            self.center = None
            self.set_field_parameter('center', self.center)
            return
        elif isinstance(center, YTArray):
            self.center = self.ds.arr(center.in_cgs())
            self.center.convert_to_units('code_length')
        elif isinstance(center, (types.ListType, types.TupleType, np.ndarray)):
            if isinstance(center[0], YTQuantity):
                self.center = self.ds.arr([c.in_cgs() for c in center])
                self.center.convert_to_units('code_length')
            else:
                self.center = self.ds.arr(center, 'code_length')
        elif isinstance(center, basestring):
            if center.lower() in ("c", "center"):
                self.center = self.ds.domain_center
             # is this dangerous for race conditions?
            elif center.lower() in ("max", "m"):
                self.center = self.ds.find_max(("gas", "density"))[1]
            elif center.startswith("max_"):
                self.center = self.ds.find_max(center[4:])[1]
        else:
            self.center = self.ds.arr(center, 'code_length', dtype='float64')
        self.set_field_parameter('center', self.center)

    def get_field_parameter(self, name, default=None):
        """
        This is typically only used by derived field functions, but
        it returns parameters used to generate fields.
        """
        if self.field_parameters.has_key(name):
            return self.field_parameters[name]
        else:
            return default

    def set_field_parameter(self, name, val):
        """
        Here we set up dictionaries that get passed up and down and ultimately
        to derived fields.
        """
        self.field_parameters[name] = val

    def has_field_parameter(self, name):
        """
        Checks if a field parameter is set.
        """
        return self.field_parameters.has_key(name)

    def convert(self, datatype):
        """
        This will attempt to convert a given unit to cgs from code units.
        It either returns the multiplicative factor or throws a KeyError.
        """
        return self.ds[datatype]

    def clear_data(self):
        """
        Clears out all data from the YTDataContainer instance, freeing memory.
        """
        self.field_data.clear()

    def has_key(self, key):
        """
        Checks if a data field already exists.
        """
        return self.field_data.has_key(key)

    def keys(self):
        return self.field_data.keys()

    def _reshape_vals(self, arr):
        return arr

    def __getitem__(self, key):
        """
        Returns a single field.  Will add if necessary.
        """
        f = self._determine_fields([key])[0]
        if f not in self.field_data and key not in self.field_data:
            if f in self._container_fields:
                self.field_data[f] = \
                    self.ds.arr(self._generate_container_field(f))
                return self.field_data[f]
            else:
                self.get_data(f)
        # fi.units is the unit expression string. We depend on the registry
        # hanging off the dataset to define this unit object.
        # Note that this is less succinct so that we can account for the case
        # when there are, for example, no elements in the object.
        rv = self.field_data.get(f, None)
        if rv is None:
            if isinstance(f, types.TupleType):
                fi = self.ds._get_field_info(*f)
            elif isinstance(f, types.StringType):
                fi = self.ds._get_field_info("unknown", f)
            rv = self.ds.arr(self.field_data[key], fi.units)
        return rv

    def __setitem__(self, key, val):
        """
        Sets a field to be some other value.
        """
        self.field_data[key] = val

    def __delitem__(self, key):
        """
        Deletes a field
        """
        if key not in self.field_data:
            key = self._determine_fields(key)[0]
        del self.field_data[key]

    def _generate_field(self, field):
        ftype, fname = field
        finfo = self.ds._get_field_info(*field)
        with self._field_type_state(ftype, finfo):
            if fname in self._container_fields:
                tr = self._generate_container_field(field)
            if finfo.particle_type:
                tr = self._generate_particle_field(field)
            else:
                tr = self._generate_fluid_field(field)
            if tr is None:
                raise YTCouldNotGenerateField(field, self.ds)
            return tr

    def _generate_fluid_field(self, field):
        # First we check the validator
        ftype, fname = field
        finfo = self.ds._get_field_info(ftype, fname)
        if self._current_chunk is None or \
           self._current_chunk.chunk_type != "spatial":
            gen_obj = self
        else:
            gen_obj = self._current_chunk.objs[0]
            gen_obj.field_parameters = self.field_parameters
        try:
            finfo.check_available(gen_obj)
        except NeedsGridType as ngt_exception:
            rv = self._generate_spatial_fluid(field, ngt_exception.ghost_zones)
        else:
            rv = finfo(gen_obj)
        return rv

    def _generate_spatial_fluid(self, field, ngz):
        rv = np.empty(self.ires.size, dtype="float64")
        ind = 0
        if ngz == 0:
            deps = self._identify_dependencies([field], spatial = True)
            deps = self._determine_fields(deps)
            for io_chunk in self.chunks([], "io", cache = False):
                for i,chunk in enumerate(self.chunks([], "spatial", ngz = 0,
                                                    preload_fields = deps)):
                    o = self._current_chunk.objs[0]
                    with o._activate_cache():
                        ind += o.select(self.selector, self[field], rv, ind)
        else:
            chunks = self.index._chunk(self, "spatial", ngz = ngz)
            for i, chunk in enumerate(chunks):
                with self._chunked_read(chunk):
                    gz = self._current_chunk.objs[0]
                    wogz = gz._base_grid
                    ind += wogz.select(
                        self.selector,
                        gz[field][ngz:-ngz, ngz:-ngz, ngz:-ngz],
                        rv, ind)
        return rv

    def _generate_particle_field(self, field):
        # First we check the validator
        ftype, fname = field
        if self._current_chunk is None or \
           self._current_chunk.chunk_type != "spatial":
            gen_obj = self
        else:
            gen_obj = self._current_chunk.objs[0]
        try:
            finfo = self.ds._get_field_info(*field)
            finfo.check_available(gen_obj)
        except NeedsGridType as ngt_exception:
            if ngt_exception.ghost_zones != 0:
                raise NotImplementedError
            size = self._count_particles(ftype)
            rv = np.empty(size, dtype="float64")
            ind = 0
            for io_chunk in self.chunks([], "io", cache = False):
                for i, chunk in enumerate(self.chunks(field, "spatial")):
                    x, y, z = (self[ftype, 'particle_position_%s' % ax]
                               for ax in 'xyz')
                    if x.size == 0: continue
                    mask = self._current_chunk.objs[0].select_particles(
                        self.selector, x, y, z)
                    if mask is None: continue
                    # This requests it from the grid and does NOT mask it
                    data = self[field][mask]
                    rv[ind:ind+data.size] = data
                    ind += data.size
        else:
            with self._field_type_state(ftype, finfo, gen_obj):
                rv = self.ds._get_field_info(*field)(gen_obj)
        return rv

    def _count_particles(self, ftype):
        for (f1, f2), val in self.field_data.items():
            if f1 == ftype:
                return val.size
        size = 0
        for io_chunk in self.chunks([], "io", cache = False):
            for i,chunk in enumerate(self.chunks([], "spatial")):
                x, y, z = (self[ftype, 'particle_position_%s' % ax]
                            for ax in 'xyz')
                if x.size == 0: continue
                size += self._current_chunk.objs[0].count_particles(
                    self.selector, x, y, z)
        return size

    def _generate_container_field(self, field):
        raise NotImplementedError

    def _parameter_iterate(self, seq):
        for obj in seq:
            old_fp = obj.field_parameters
            obj.field_parameters = self.field_parameters
            yield obj
            obj.field_parameters = old_fp

    _key_fields = None
    def write_out(self, filename, fields=None, format="%0.16e"):
        if fields is None: fields=sorted(self.field_data.keys())
        if self._key_fields is None: raise ValueError
        field_order = self._key_fields[:]
        for field in field_order: self[field]
        field_order += [field for field in fields if field not in field_order]
        fid = open(filename,"w")
        fid.write("\t".join(["#"] + field_order + ["\n"]))
        field_data = np.array([self.field_data[field] for field in field_order])
        for line in range(field_data.shape[1]):
            field_data[:,line].tofile(fid, sep="\t", format=format)
            fid.write("\n")
        fid.close()

    def save_object(self, name, filename = None):
        """
        Save an object.  If *filename* is supplied, it will be stored in
        a :mod:`shelve` file of that name.  Otherwise, it will be stored via
        :meth:`yt.data_objects.api.GridIndex.save_object`.
        """
        if filename is not None:
            ds = shelve.open(filename, protocol=-1)
            if name in ds:
                mylog.info("Overwriting %s in %s", name, filename)
            ds[name] = self
            ds.close()
        else:
            self.index.save_object(self, name)

    def to_glue(self, fields, label="yt", data_collection=None):
        """
        Takes specific *fields* in the container and exports them to
        Glue (http://www.glueviz.org) for interactive
        analysis. Optionally add a *label*. If you are already within
        the Glue environment, you can pass a *data_collection* object,
        otherwise Glue will be started.
        """
        from glue.core import DataCollection, Data
        from glue.core.coordinates import coordinates_from_header
        from glue.qt.glue_application import GlueApplication
        
        gdata = Data(label=label)
        for component_name in fields:
            gdata.add_component(self[component_name], component_name)

        if data_collection is None:
            dc = DataCollection([gdata])
            app = GlueApplication(dc)
            app.start()
        else:
            data_collection.append(gdata)
        
    def __reduce__(self):
        args = tuple([self.ds._hash(), self._type_name] +
                     [getattr(self, n) for n in self._con_args] +
                     [self.field_parameters])
        return (_reconstruct_object, args)

    def __repr__(self):
        # We'll do this the slow way to be clear what's going on
        s = "%s (%s): " % (self.__class__.__name__, self.ds)
        s += ", ".join(["%s=%s" % (i, getattr(self,i))
                       for i in self._con_args])
        return s

    @contextmanager
    def _field_parameter_state(self, field_parameters):
        old_field_parameters = self.field_parameters
        self.field_parameters = field_parameters
        yield
        self.field_parameters = old_field_parameters

    @contextmanager
    def _field_type_state(self, ftype, finfo, obj = None):
        if obj is None: obj = self
        old_particle_type = obj._current_particle_type
        old_fluid_type = obj._current_fluid_type
        if finfo.particle_type:
            obj._current_particle_type = ftype
        else:
            obj._current_fluid_type = ftype
        yield
        obj._current_particle_type = old_particle_type
        obj._current_fluid_type = old_fluid_type

    def _determine_fields(self, fields):
        fields = ensure_list(fields)
        explicit_fields = []
        for field in fields:
            if field in self._container_fields:
                explicit_fields.append(field)
                continue
            if isinstance(field, types.TupleType):
                if len(field) != 2 or \
                   not isinstance(field[0], types.StringTypes) or \
                   not isinstance(field[1], types.StringTypes):
                    raise YTFieldNotParseable(field)
                ftype, fname = field
                finfo = self.ds._get_field_info(ftype, fname)
            else:
                fname = field
                finfo = self.ds._get_field_info("unknown", fname)
                if finfo.particle_type:
                    ftype = self._current_particle_type
                else:
                    ftype = self._current_fluid_type
                    if (ftype, fname) not in self.ds.field_info:
                        ftype = self.ds._last_freq[0]
            if finfo.particle_type and ftype not in self.ds.particle_types:
                raise YTFieldTypeNotFound(ftype)
            elif not finfo.particle_type and ftype not in self.ds.fluid_types:
                raise YTFieldTypeNotFound(ftype)
            explicit_fields.append((ftype, fname))
        return explicit_fields

    _tree = None

    @property
    def tiles(self):
        if self._tree is not None: return self._tree
        self._tree = AMRKDTree(self.ds, data_source=self)
        return self._tree

    @property
    def blocks(self):
        for io_chunk in self.chunks([], "io"):
            for i,chunk in enumerate(self.chunks([], "spatial", ngz = 0)):
                # For grids this will be a grid object, and for octrees it will
                # be an OctreeSubset.  Note that we delegate to the sub-object.
                o = self._current_chunk.objs[0]
                for b, m in o.select_blocks(self.selector):
                    if m is None: continue
                    yield b, m

class GenerationInProgress(Exception):
    def __init__(self, fields):
        self.fields = fields
        super(GenerationInProgress, self).__init__()

class YTSelectionContainer(YTDataContainer, ParallelAnalysisInterface):
    _locked = False
    _sort_by = None
    _selector = None
    _current_chunk = None

    def __init__(self, *args, **kwargs):
        super(YTSelectionContainer, self).__init__(*args, **kwargs)

    @property
    def selector(self):
        if self._selector is not None: return self._selector
        s_module = getattr(self, '_selector_module',
                           yt.geometry.selection_routines)
        sclass = getattr(s_module,
                         "%s_selector" % self._type_name, None)
        if sclass is None:
            raise YTDataSelectorNotImplemented(self._type_name)
        self._selector = sclass(self)
        return self._selector

    def chunks(self, fields, chunking_style, **kwargs):
        # This is an iterator that will yield the necessary chunks.
        self.get_data() # Ensure we have built ourselves
        if fields is None: fields = []
        for chunk in self.index._chunk(self, chunking_style, **kwargs):
            with self._chunked_read(chunk):
                self.get_data(fields)
                # NOTE: we yield before releasing the context
                yield self

    def _identify_dependencies(self, fields_to_get, spatial = False):
        inspected = 0
        fields_to_get = fields_to_get[:]
        for field in itertools.cycle(fields_to_get):
            if inspected >= len(fields_to_get): break
            inspected += 1
            fi = self.ds._get_field_info(*field)
            if not spatial and any(
                    isinstance(v, ValidateSpatial) for v in fi.validators):
                # We don't want to pre-fetch anything that's spatial, as that
                # will be done later.
                continue
            fd = self.ds.field_dependencies.get(field, None) or \
                 self.ds.field_dependencies.get(field[1], None)
            # This is long overdue.  Any time we *can't* find a field
            # dependency -- for instance, if the derived field has been added
            # after dataset instantiation -- let's just try to
            # recalculate it.
            if fd is None:
                try:
                    fd = fi.get_dependencies(ds = self.ds)
                    self.ds.field_dependencies[field] = fd
                except:
                    continue
            requested = self._determine_fields(list(set(fd.requested)))
            deps = [d for d in requested if d not in fields_to_get]
            fields_to_get += deps
        return fields_to_get

    def get_data(self, fields=None):
        if self._current_chunk is None:
            self.index._identify_base_chunk(self)
        if fields is None: return
        nfields = []
        apply_fields = defaultdict(list)
        for field in self._determine_fields(fields):
            if field[0] in self.ds.filtered_particle_types:
                f = self.ds.known_filters[field[0]]
                apply_fields[field[0]].append(
                    (f.filtered_type, field[1]))
            else:
                nfields.append(field)
        for filter_type in apply_fields:
            f = self.ds.known_filters[filter_type]
            with f.apply(self):
                self.get_data(apply_fields[filter_type])
        fields = nfields
        if len(fields) == 0: return
        # Now we collect all our fields
        # Here is where we need to perform a validation step, so that if we
        # have a field requested that we actually *can't* yet get, we put it
        # off until the end.  This prevents double-reading fields that will
        # need to be used in spatial fields later on.
        fields_to_get = []
        # This will be pre-populated with spatial fields
        fields_to_generate = [] 
        for field in self._determine_fields(fields):
            if field in self.field_data: continue
            finfo = self.ds._get_field_info(*field)
            try:
                finfo.check_available(self)
            except NeedsGridType:
                fields_to_generate.append(field)
                continue
            fields_to_get.append(field)
        if len(fields_to_get) == 0 and fields_to_generate == 0:
            return
        elif self._locked == True:
            raise GenerationInProgress(fields)
        # Track which ones we want in the end
        ofields = set(self.field_data.keys()
                    + fields_to_get
                    + fields_to_generate)
        # At this point, we want to figure out *all* our dependencies.
        fields_to_get = self._identify_dependencies(fields_to_get,
            self._spatial)
        # We now split up into readers for the types of fields
        fluids, particles = [], []
        finfos = {}
        for ftype, fname in fields_to_get:
            finfo = self.ds._get_field_info(ftype, fname)
            finfos[ftype, fname] = finfo
            if finfo.particle_type:
                particles.append((ftype, fname))
            elif (ftype, fname) not in fluids:
                fluids.append((ftype, fname))
        # The _read method will figure out which fields it needs to get from
        # disk, and return a dict of those fields along with the fields that
        # need to be generated.
        read_fluids, gen_fluids = self.index._read_fluid_fields(
                                        fluids, self, self._current_chunk)
        for f, v in read_fluids.items():
<<<<<<< HEAD
            self.field_data[f] = self.pf.arr(v, input_units = finfos[f].units)
            self.field_data[f].convert_to_units(finfos[f].output_units)
=======
            self.field_data[f] = self.ds.arr(v, input_units = finfos[f].units)
>>>>>>> 2dd4af1f

        read_particles, gen_particles = self.index._read_particle_fields(
                                        particles, self, self._current_chunk)
        for f, v in read_particles.items():
<<<<<<< HEAD
            self.field_data[f] = self.pf.arr(v, input_units = finfos[f].units)
            self.field_data[f].convert_to_units(finfos[f].output_units)
=======
            self.field_data[f] = self.ds.arr(v, input_units = finfos[f].units)
>>>>>>> 2dd4af1f

        fields_to_generate += gen_fluids + gen_particles
        self._generate_fields(fields_to_generate)
        for field in self.field_data.keys():
            if field not in ofields:
                self.field_data.pop(field)

    def _generate_fields(self, fields_to_generate):
        index = 0
        with self._field_lock():
            # At this point, we assume that any fields that are necessary to
            # *generate* a field are in fact already available to us.  Note
            # that we do not make any assumption about whether or not the
            # fields have a spatial requirement.  This will be checked inside
            # _generate_field, at which point additional dependencies may
            # actually be noted.
            while any(f not in self.field_data for f in fields_to_generate):
                field = fields_to_generate[index % len(fields_to_generate)]
                index += 1
                if field in self.field_data: continue
                fi = self.ds._get_field_info(*field)
                try:
                    fd = self._generate_field(field)
                    if type(fd) == np.ndarray:
                        fd = self.ds.arr(fd, fi.units)
                    if fd is None:
                        raise RuntimeError
                    self.field_data[field] = fd
                    fd.convert_to_units(fi.units)
                except GenerationInProgress as gip:
                    for f in gip.fields:
                        if f not in fields_to_generate:
                            fields_to_generate.append(f)

    @contextmanager
    def _field_lock(self):
        self._locked = True
        yield
        self._locked = False

    @contextmanager
    def _chunked_read(self, chunk):
        # There are several items that need to be swapped out
        # field_data, size, shape
        old_field_data, self.field_data = self.field_data, YTFieldData()
        old_chunk, self._current_chunk = self._current_chunk, chunk
        old_locked, self._locked = self._locked, False
        yield
        self.field_data = old_field_data
        self._current_chunk = old_chunk
        self._locked = old_locked

    @contextmanager
    def _activate_cache(self):
        cache = self._field_cache or {}
        old_fields = {}
        for field in (f for f in cache if f in self.field_data):
            old_fields[field] = self.field_data[field]
        self.field_data.update(cache)
        yield
        for field in cache:
            self.field_data.pop(field)
            if field in old_fields:
                self.field_data[field] = old_fields.pop(field)
        self._field_cache = None

    def _initialize_cache(self, cache):
        # Wipe out what came before
        self._field_cache = {}
        self._field_cache.update(cache)

    @property
    def icoords(self):
        if self._current_chunk is None:
            self.index._identify_base_chunk(self)
        return self._current_chunk.icoords

    @property
    def fcoords(self):
        if self._current_chunk is None:
            self.index._identify_base_chunk(self)
        return self._current_chunk.fcoords

    @property
    def ires(self):
        if self._current_chunk is None:
            self.index._identify_base_chunk(self)
        return self._current_chunk.ires

    @property
    def fwidth(self):
        if self._current_chunk is None:
            self.index._identify_base_chunk(self)
        return self._current_chunk.fwidth

class YTSelectionContainer0D(YTSelectionContainer):
    _spatial = False
    def __init__(self, pf, field_parameters):
        super(YTSelectionContainer0D, self).__init__(
            pf, field_parameters)

class YTSelectionContainer1D(YTSelectionContainer):
    _spatial = False
    def __init__(self, ds, field_parameters):
        super(YTSelectionContainer1D, self).__init__(
            ds, field_parameters)
        self._grids = None
        self._sortkey = None
        self._sorted = {}

class YTSelectionContainer2D(YTSelectionContainer):
    _key_fields = ['px','py','pdx','pdy']
    """
    Prepares the YTSelectionContainer2D, normal to *axis*.  If *axis* is 4, we are not
    aligned with any axis.
    """
    _spatial = False
    def __init__(self, axis, ds, field_parameters):
        ParallelAnalysisInterface.__init__(self)
        super(YTSelectionContainer2D, self).__init__(
            ds, field_parameters)
        # We need the ds, which will exist by now, for fix_axis.
        self.axis = fix_axis(axis, self.ds)
        self.set_field_parameter("axis", axis)

    def _convert_field_name(self, field):
        return field

    def _get_pw(self, fields, center, width, origin, plot_type):
        from yt.visualization.plot_window import \
            get_window_parameters, PWViewerMPL
        from yt.visualization.fixed_resolution import FixedResolutionBuffer as frb
        axis = self.axis
        skip = self._key_fields
        skip += list(set(frb._exclude_fields).difference(set(self._key_fields)))
        self.fields = ensure_list(fields) + \
            [k for k in self.field_data if k not in skip]
        (bounds, center) = get_window_parameters(axis, center, width, self.ds)
        pw = PWViewerMPL(self, bounds, fields=self.fields, origin=origin,
                         frb_generator=frb, plot_type=plot_type)
        pw._setup_plots()
        return pw


    def to_frb(self, width, resolution, center=None, height=None,
               periodic = False):
        r"""This function returns a FixedResolutionBuffer generated from this
        object.

        A FixedResolutionBuffer is an object that accepts a variable-resolution
        2D object and transforms it into an NxM bitmap that can be plotted,
        examined or processed.  This is a convenience function to return an FRB
        directly from an existing 2D data object.

        Parameters
        ----------
        width : width specifier
            This can either be a floating point value, in the native domain
            units of the simulation, or a tuple of the (value, unit) style.
            This will be the width of the FRB.
        height : height specifier
            This will be the physical height of the FRB, by default it is equal
            to width.  Note that this will not make any corrections to
            resolution for the aspect ratio.
        resolution : int or tuple of ints
            The number of pixels on a side of the final FRB.  If iterable, this
            will be the width then the height.
        center : array-like of floats, optional
            The center of the FRB.  If not specified, defaults to the center of
            the current object.
        periodic : bool
            Should the returned Fixed Resolution Buffer be periodic?  (default:
            False).

        Returns
        -------
        frb : :class:`~yt.visualization.fixed_resolution.FixedResolutionBuffer`
            A fixed resolution buffer, which can be queried for fields.

        Examples
        --------

        >>> proj = ds.proj("Density", 0)
        >>> frb = proj.to_frb( (100.0, 'kpc'), 1024)
        >>> write_image(np.log10(frb["Density"]), 'density_100kpc.png')
        """

        if (self.ds.geometry == "cylindrical" and self.axis == 1) or \
            (self.ds.geometry == "polar" and self.axis == 2):
            if center is not None and center != (0.0, 0.0):
                raise NotImplementedError(
                    "Currently we only support images centered at R=0. " +
                    "We plan to generalize this in the near future")
            from yt.visualization.fixed_resolution import CylindricalFixedResolutionBuffer
            if iterable(width):
                radius = max(width)
            else:
                radius = width
            if iterable(resolution): resolution = max(resolution)
            frb = CylindricalFixedResolutionBuffer(self, radius, resolution)
            return frb

        if center is None:
            center = self.get_field_parameter("center")
            if center is None:
                center = (self.ds.domain_right_edge
                        + self.ds.domain_left_edge)/2.0
        elif iterable(center) and not isinstance(center, YTArray):
            center = self.ds.arr(center, 'code_length')
        if iterable(width):
            w, u = width
            width = self.ds.quan(w, input_units = u)
        if height is None:
            height = width
        elif iterable(height):
            h, u = height
            height = self.ds.quan(w, input_units = u)
        if not iterable(resolution):
            resolution = (resolution, resolution)
        from yt.visualization.fixed_resolution import FixedResolutionBuffer
        xax = self.ds.coordinates.x_axis[self.axis]
        yax = self.ds.coordinates.y_axis[self.axis]
        bounds = (center[xax] - width*0.5, center[xax] + width*0.5,
                  center[yax] - height*0.5, center[yax] + height*0.5)
        frb = FixedResolutionBuffer(self, bounds, resolution,
                                    periodic = periodic)
        return frb

class YTSelectionContainer3D(YTSelectionContainer):
    """
    Returns an instance of YTSelectionContainer3D, or prepares one.  Usually only
    used as a base class.  Note that *center* is supplied, but only used
    for fields and quantities that require it.
    """
    _key_fields = ['x','y','z','dx','dy','dz']
    _spatial = False
    _num_ghost_zones = 0
    def __init__(self, center, ds = None, field_parameters = None):
        ParallelAnalysisInterface.__init__(self)
        super(YTSelectionContainer3D, self).__init__(ds, field_parameters)
        self._set_center(center)
        self.coords = None
        self._grids = None
        self.quantities = DerivedQuantityCollection(self)

    def cut_region(self, field_cuts, field_parameters = None):
        """
        Return an InLineExtractedRegion, where the object cells are cut on the
        fly with a set of field_cuts.  It is very useful for applying
        conditions to the fields in your data object.  Note that in previous
        versions of yt, this accepted 'grid' as a variable, but presently it
        requires 'obj'.
        
        Examples
        --------
        To find the total mass of gas above 10^6 K in your volume:

        >>> ds = load("RedshiftOutput0005")
        >>> ad = ds.all_data()
        >>> cr = ad.cut_region(["obj['Temperature'] > 1e6"])
        >>> print cr.quantities["TotalQuantity"]("CellMassMsun")
        """
        cr = self.ds.cut_region(self, field_cuts,
                                  field_parameters = field_parameters)
        return cr

    def extract_isocontours(self, field, value, filename = None,
                            rescale = False, sample_values = None):
        r"""This identifies isocontours on a cell-by-cell basis, with no
        consideration of global connectedness, and returns the vertices of the
        Triangles in that isocontour.

        This function simply returns the vertices of all the triangles
        calculated by the marching cubes algorithm; for more complex
        operations, such as identifying connected sets of cells above a given
        threshold, see the extract_connected_sets function.  This is more
        useful for calculating, for instance, total isocontour area, or
        visualizing in an external program (such as `MeshLab
        <http://meshlab.sf.net>`_.)

        Parameters
        ----------
        field : string
            Any field that can be obtained in a data object.  This is the field
            which will be isocontoured.
        value : float
            The value at which the isocontour should be calculated.
        filename : string, optional
            If supplied, this file will be filled with the vertices in .obj
            format.  Suitable for loading into meshlab.
        rescale : bool, optional
            If true, the vertices will be rescaled within their min/max.
        sample_values : string, optional
            Any field whose value should be extracted at the center of each
            triangle.

        Returns
        -------
        verts : array of floats
            The array of vertices, x,y,z.  Taken in threes, these are the
            triangle vertices.
        samples : array of floats
            If `sample_values` is specified, this will be returned and will
            contain the values of the field specified at the center of each
            triangle.

        References
        ----------

        .. [1] Marching Cubes: http://en.wikipedia.org/wiki/Marching_cubes

        Examples
        --------
        This will create a data object, find a nice value in the center, and
        output the vertices to "triangles.obj" after rescaling them.

        >>> dd = ds.all_data()
        >>> rho = dd.quantities["WeightedAverageQuantity"](
        ...     "Density", weight="CellMassMsun")
        >>> verts = dd.extract_isocontours("Density", rho,
        ...             "triangles.obj", True)
        """
        verts = []
        samples = []
        pb = get_pbar("Extracting ", len(list(self._get_grid_objs())))
        for i, g in enumerate(self._get_grid_objs()):
            pb.update(i)
            my_verts = self._extract_isocontours_from_grid(
                            g, field, value, sample_values)
            if sample_values is not None:
                my_verts, svals = my_verts
                samples.append(svals)
            verts.append(my_verts)
        pb.finish()
        verts = np.concatenate(verts).transpose()
        verts = self.comm.par_combine_object(verts, op='cat', datatype='array')
        verts = verts.transpose()
        if sample_values is not None:
            samples = np.concatenate(samples)
            samples = self.comm.par_combine_object(samples, op='cat',
                                datatype='array')
        if rescale:
            mi = np.min(verts, axis=0)
            ma = np.max(verts, axis=0)
            verts = (verts - mi) / (ma - mi).max()
        if filename is not None and self.comm.rank == 0:
            if hasattr(filename, "write"): f = filename
            else: f = open(filename, "w")
            for v1 in verts:
                f.write("v %0.16e %0.16e %0.16e\n" % (v1[0], v1[1], v1[2]))
            for i in range(len(verts)/3):
                f.write("f %s %s %s\n" % (i*3+1, i*3+2, i*3+3))
            if not hasattr(filename, "write"): f.close()
        if sample_values is not None:
            return verts, samples
        return verts


    def _extract_isocontours_from_grid(self, grid, field, value,
                                       sample_values = None):
        mask = self._get_cut_mask(grid) * grid.child_mask
        vals = grid.get_vertex_centered_data(field, no_ghost = False)
        if sample_values is not None:
            svals = grid.get_vertex_centered_data(sample_values)
        else:
            svals = None
        my_verts = march_cubes_grid(value, vals, mask, grid.LeftEdge,
                                    grid.dds, svals)
        return my_verts

    def calculate_isocontour_flux(self, field, value,
                    field_x, field_y, field_z, fluxing_field = None):
        r"""This identifies isocontours on a cell-by-cell basis, with no
        consideration of global connectedness, and calculates the flux over
        those contours.

        This function will conduct marching cubes on all the cells in a given
        data container (grid-by-grid), and then for each identified triangular
        segment of an isocontour in a given cell, calculate the gradient (i.e.,
        normal) in the isocontoured field, interpolate the local value of the
        "fluxing" field, the area of the triangle, and then return:

        area * local_flux_value * (n dot v)

        Where area, local_value, and the vector v are interpolated at the barycenter
        (weighted by the vertex values) of the triangle.  Note that this
        specifically allows for the field fluxing across the surface to be
        *different* from the field being contoured.  If the fluxing_field is
        not specified, it is assumed to be 1.0 everywhere, and the raw flux
        with no local-weighting is returned.

        Additionally, the returned flux is defined as flux *into* the surface,
        not flux *out of* the surface.

        Parameters
        ----------
        field : string
            Any field that can be obtained in a data object.  This is the field
            which will be isocontoured and used as the "local_value" in the
            flux equation.
        value : float
            The value at which the isocontour should be calculated.
        field_x : string
            The x-component field
        field_y : string
            The y-component field
        field_z : string
            The z-component field
        fluxing_field : string, optional
            The field whose passage over the surface is of interest.  If not
            specified, assumed to be 1.0 everywhere.

        Returns
        -------
        flux : float
            The summed flux.  Note that it is not currently scaled; this is
            simply the code-unit area times the fields.

        References
        ----------

        .. [1] Marching Cubes: http://en.wikipedia.org/wiki/Marching_cubes

        Examples
        --------
        This will create a data object, find a nice value in the center, and
        calculate the metal flux over it.

        >>> dd = ds.all_data()
        >>> rho = dd.quantities["WeightedAverageQuantity"](
        ...     "Density", weight="CellMassMsun")
        >>> flux = dd.calculate_isocontour_flux("Density", rho,
        ...     "velocity_x", "velocity_y", "velocity_z", "Metal_Density")
        """
        flux = 0.0
        for g in self._get_grid_objs():
            flux += self._calculate_flux_in_grid(g, field, value,
                    field_x, field_y, field_z, fluxing_field)
        flux = self.comm.mpi_allreduce(flux, op="sum")
        return flux

    def _calculate_flux_in_grid(self, grid, field, value,
                    field_x, field_y, field_z, fluxing_field = None):
        mask = self._get_cut_mask(grid) * grid.child_mask
        vals = grid.get_vertex_centered_data(field)
        if fluxing_field is None:
            ff = np.ones(vals.shape, dtype="float64")
        else:
            ff = grid.get_vertex_centered_data(fluxing_field)
        xv, yv, zv = [grid.get_vertex_centered_data(f) for f in
                     [field_x, field_y, field_z]]
        return march_cubes_grid_flux(value, vals, xv, yv, zv,
                    ff, mask, grid.LeftEdge, grid.dds)

    def extract_connected_sets(self, field, num_levels, min_val, max_val,
                               log_space=True, cumulative=True):
        """
        This function will create a set of contour objects, defined
        by having connected cell structures, which can then be
        studied and used to 'paint' their source grids, thus enabling
        them to be plotted.

        Note that this function *can* return a connected set object that has no
        member values.
        """
        if log_space:
            cons = np.logspace(np.log10(min_val),np.log10(max_val),
                               num_levels+1)
        else:
            cons = np.linspace(min_val, max_val, num_levels+1)
        contours = {}
        for level in range(num_levels):
            contours[level] = {}
            if cumulative:
                mv = max_val
            else:
                mv = cons[level+1]
            from yt.analysis_modules.level_sets.api import identify_contours
            nj, cids = identify_contours(self, field, cons[level], mv)
            for cid in range(nj):
                contours[level][cid] = self.cut_region(
                    ["obj['contours'] == %s" % (cid + 1)],
                    {'contour_slices': cids})
        return cons, contours

    def paint_grids(self, field, value, default_value=None):
        """
        This function paints every cell in our dataset with a given *value*.
        If default_value is given, the other values for the given in every grid
        are discarded and replaced with *default_value*.  Otherwise, the field is
        mandated to 'know how to exist' in the grid.

        Note that this only paints the cells *in the dataset*, so cells in grids
        with child cells are left untouched.
        """
        for grid in self._grids:
            if default_value != None:
                grid[field] = np.ones(grid.ActiveDimensions)*default_value
            grid[field][self._get_point_indices(grid)] = value

    _particle_handler = None

    @property
    def particles(self):
        if self._particle_handler is None:
            self._particle_handler = \
                particle_handler_registry[self._type_name](self.ds, self)
        return self._particle_handler


    def volume(self, unit = "unitary"):
        """
        Return the volume of the data container in units *unit*.
        This is found by adding up the volume of the cells with centers
        in the container, rather than using the geometric shape of
        the container, so this may vary very slightly
        from what might be expected from the geometric volume.
        """
        return self.quantities["TotalQuantity"]("CellVolume")[0] * \
            (self.ds[unit] / self.ds['cm']) ** 3.0

# Many of these items are set up specifically to ensure that
# we are not breaking old pickle files.  This means we must only call the
# _reconstruct_object and that we cannot mandate any additional arguments to
# the reconstruction function.
#
# In the future, this would be better off being set up to more directly
# reference objects or retain state, perhaps with a context manager.
#
# One final detail: time series or multiple datasets in a single pickle
# seems problematic.

class ReconstructedObject(tuple):
    pass

def _check_nested_args(arg, ref_ds):
    if not isinstance(arg, (tuple, list, ReconstructedObject)):
        return arg
    elif isinstance(arg, ReconstructedObject) and ref_ds == arg[0]:
        return arg[1]
    narg = [_check_nested_args(a, ref_ds) for a in arg]
    return narg

def _get_ds_by_hash(hash):
    from yt.data_objects.static_output import _cached_datasets
    for ds in _cached_datasets.values():
        if ds._hash() == hash: return ds
    return None

def _reconstruct_object(*args, **kwargs):
    dsid = args[0]
    dtype = args[1]
    ds = _get_ds_by_hash(dsid)
    if not ds:
        datasets = ParameterFileStore()
        ds = datasets.get_ds_hash(dsid)
    field_parameters = args[-1]
    # will be much nicer when we can do dsid, *a, fp = args
    args = args[2:-1]
    new_args = [_check_nested_args(a, ds) for a in args]
    cls = getattr(ds, dtype)
    obj = cls(*new_args)
    obj.field_parameters.update(field_parameters)
    return ReconstructedObject((ds, obj))

class YTBooleanRegionBase(YTSelectionContainer3D):
    """
    This will build a hybrid region based on the boolean logic
    of the regions.
    
    Parameters
    ----------
    regions : list
        A list of region objects and strings describing the boolean logic
        to use when building the hybrid region. The boolean logic can be
        nested using parentheses.
    
    Examples
    --------
    >>> re1 = ds.region([0.5, 0.5, 0.5], [0.4, 0.4, 0.4],
        [0.6, 0.6, 0.6])
    >>> re2 = ds.region([0.5, 0.5, 0.5], [0.45, 0.45, 0.45],
        [0.55, 0.55, 0.55])
    >>> sp1 = ds.sphere([0.575, 0.575, 0.575], .03)
    >>> toroid_shape = ds.boolean([re1, "NOT", re2])
    >>> toroid_shape_with_hole = ds.boolean([re1, "NOT", "(", re2, "OR",
        sp1, ")"])
    """
    _type_name = "boolean"
    _con_args = ("regions",)
    def __init__(self, regions, fields = None, ds = None, **kwargs):
        # Center is meaningless, but we'll define it all the same.
        YTSelectionContainer3D.__init__(self, [0.5]*3, fields, ds, **kwargs)
        self.regions = regions
        self._all_regions = []
        self._some_overlap = []
        self._all_overlap = []
        self._cut_masks = {}
        self._get_all_regions()
        self._make_overlaps()
        self._get_list_of_grids()

    def _get_all_regions(self):
        # Before anything, we simply find out which regions are involved in all
        # of this process, uniquely.
        for item in self.regions:
            if isinstance(item, types.StringType): continue
            self._all_regions.append(item)
            # So cut_masks don't get messed up.
            item._boolean_touched = True
        self._all_regions = np.unique(self._all_regions)

    def _make_overlaps(self):
        # Using the processed cut_masks, we'll figure out what grids
        # are left in the hybrid region.
        pbar = get_pbar("Building boolean", len(self._all_regions))
        for i, region in enumerate(self._all_regions):
            try:
                region._get_list_of_grids() # This is no longer supported. 
                alias = region
            except AttributeError:
                alias = region.data         # This is no longer supported.
            for grid in alias._grids:
                if grid in self._some_overlap or grid in self._all_overlap:
                    continue
                # Get the cut_mask for this grid in this region, and see
                # if there's any overlap with the overall cut_mask.
                overall = self._get_cut_mask(grid)
                local = force_array(alias._get_cut_mask(grid),
                    grid.ActiveDimensions)
                # Below we don't want to match empty masks.
                if overall.sum() == 0 and local.sum() == 0: continue
                # The whole grid is in the hybrid region if a) its cut_mask
                # in the original region is identical to the new one and b)
                # the original region cut_mask is all ones.
                if (local == np.bitwise_and(overall, local)).all() and \
                        (local == True).all():
                    self._all_overlap.append(grid)
                    continue
                if (overall == local).any():
                    # Some of local is in overall
                    self._some_overlap.append(grid)
                    continue
            pbar.update(i)
        pbar.finish()

    def __repr__(self):
        # We'll do this the slow way to be clear what's going on
        s = "%s (%s): " % (self.__class__.__name__, self.ds)
        s += "["
        for i, region in enumerate(self.regions):
            if region in ["OR", "AND", "NOT", "(", ")"]:
                s += region
            else:
                s += region.__repr__()
            if i < (len(self.regions) - 1): s += ", "
        s += "]"
        return s

    def _is_fully_enclosed(self, grid):
        return (grid in self._all_overlap)

    def _get_list_of_grids(self):
        self._grids = np.array(self._some_overlap + self._all_overlap,
            dtype='object')

    def _get_cut_mask(self, grid, field=None):
        if self._is_fully_enclosed(grid):
            return True # We do not want child masking here
        if grid.id in self._cut_masks:
            return self._cut_masks[grid.id]
        # If we get this far, we have to generate the cut_mask.
        return self._get_level_mask(self.regions, grid)

    def _get_level_mask(self, ops, grid):
        level_masks = []
        end = 0
        for i, item in enumerate(ops):
            if end > 0 and i < end:
                # We skip over things inside parentheses on this level.
                continue
            if isinstance(item, YTDataContainer):
                # Add this regions cut_mask to level_masks
                level_masks.append(force_array(item._get_cut_mask(grid),
                    grid.ActiveDimensions))
            elif item == "AND" or item == "NOT" or item == "OR":
                level_masks.append(item)
            elif item == "(":
                # recurse down, and we'll append the results, which
                # should be a single cut_mask
                open_count = 0
                for ii, item in enumerate(ops[i + 1:]):
                    # We look for the matching closing parentheses to find
                    # where we slice ops.
                    if item == "(":
                        open_count += 1
                    if item == ")" and open_count > 0:
                        open_count -= 1
                    elif item == ")" and open_count == 0:
                        end = i + ii + 1
                        break
                level_masks.append(force_array(self._get_level_mask(ops[i + 1:end],
                    grid), grid.ActiveDimensions))
                end += 1
            elif isinstance(item.data, AMRData):
                level_masks.append(force_array(item.data._get_cut_mask(grid),
                    grid.ActiveDimensions))
            else:
                mylog.error("Item in the boolean construction unidentified.")
        # Now we do the logic on our level_mask.
        # There should be no nested logic anymore.
        # The first item should be a cut_mask,
        # so that will be our starting point.
        this_cut_mask = level_masks[0]
        for i, item in enumerate(level_masks):
            # I could use a slice above, but I'll keep i consistent instead.
            if i == 0: continue
            if item == "AND":
                # So, the next item in level_masks we want to AND.
                np.bitwise_and(this_cut_mask, level_masks[i+1], this_cut_mask)
            if item == "NOT":
                # It's convenient to remember that NOT == AND NOT
                np.bitwise_and(this_cut_mask, np.invert(level_masks[i+1]),
                    this_cut_mask)
            if item == "OR":
                np.bitwise_or(this_cut_mask, level_masks[i+1], this_cut_mask)
        self._cut_masks[grid.id] = this_cut_mask
        return this_cut_mask<|MERGE_RESOLUTION|>--- conflicted
+++ resolved
@@ -622,22 +622,14 @@
         read_fluids, gen_fluids = self.index._read_fluid_fields(
                                         fluids, self, self._current_chunk)
         for f, v in read_fluids.items():
-<<<<<<< HEAD
-            self.field_data[f] = self.pf.arr(v, input_units = finfos[f].units)
+            self.field_data[f] = self.ds.arr(v, input_units = finfos[f].units)
             self.field_data[f].convert_to_units(finfos[f].output_units)
-=======
-            self.field_data[f] = self.ds.arr(v, input_units = finfos[f].units)
->>>>>>> 2dd4af1f
 
         read_particles, gen_particles = self.index._read_particle_fields(
                                         particles, self, self._current_chunk)
         for f, v in read_particles.items():
-<<<<<<< HEAD
-            self.field_data[f] = self.pf.arr(v, input_units = finfos[f].units)
+            self.field_data[f] = self.ds.arr(v, input_units = finfos[f].units)
             self.field_data[f].convert_to_units(finfos[f].output_units)
-=======
-            self.field_data[f] = self.ds.arr(v, input_units = finfos[f].units)
->>>>>>> 2dd4af1f
 
         fields_to_generate += gen_fluids + gen_particles
         self._generate_fields(fields_to_generate)
