--- conflicted
+++ resolved
@@ -399,19 +399,10 @@
         while num_particles_left > 0:
 
             m = np.random.uniform(high=1.01 * max_mass, size=num_particles_left)
-<<<<<<< HEAD
-            idxs = np.random.random_integers(
-                low=0, high=num_cells - 1, size=num_particles_left
-            )
+            idxs = np.random.randint(low=0, high=num_cells, size=num_particles_left)
             m_true = (
-                data_source[density_field] * data_source[("gas", "cell_volume")]
+                 data_source[density_field] * data_source[("gas", "cell_volume")]
             ).flat[idxs]
-=======
-            idxs = np.random.randint(low=0, high=num_cells, size=num_particles_left)
-            m_true = (data_source[density_field] * data_source["cell_volume"]).flat[
-                idxs
-            ]
->>>>>>> 7111bfe0
             accept = m <= m_true
             num_accepted = accept.sum()
             accepted_idxs = idxs[accept]
