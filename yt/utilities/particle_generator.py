--- conflicted
+++ resolved
@@ -99,11 +99,7 @@
         Assigns grids to particles and sets up particle positions. *setup_fields* is
         a dict of fields other than the particle positions to set up. 
         """
-<<<<<<< HEAD
-        particle_grids, particle_grid_inds = self.pf.index._find_points(x,y,z)
-=======
-        particle_grids, particle_grid_inds = self.ds.index.find_points(x,y,z)
->>>>>>> 2dd4af1f
+        particle_grids, particle_grid_inds = self.ds.index._find_points(x,y,z)
         idxs = np.argsort(particle_grid_inds)
         self.particles[:,self.posx_index] = x[idxs]
         self.particles[:,self.posy_index] = y[idxs]
