"""
A class that manages the coordinate system for orientable data
containers and cameras.

Author: Nathan Goldbaum <goldbaum@ucolick.org>
Affiliation: UCSC Astronomy
License:
  Copyright (C) 2008-2011 Matthew Turk.  All Rights Reserved.

  This file is part of yt.

  yt is free software; you can redistribute it and/or modify
  it under the terms of the GNU General Public License as published by
  the Free Software Foundation; either version 3 of the License, or
  (at your option) any later version.

  This program is distributed in the hope that it will be useful,
  but WITHOUT ANY WARRANTY; without even the implied warranty of
  MERCHANTABILITY or FITNESS FOR A PARTICULAR PURPOSE.  See the
  GNU General Public License for more details.

  You should have received a copy of the GNU General Public License
  along with this program.  If not, see <http://www.gnu.org/licenses/>.
"""

import numpy as np

from yt.funcs import *
from yt.utilities.math_utils import get_rotation_matrix

class Orientation:
    def __init__(self, normal_vector, north_vector=None, steady_north=False):
        r"""An object that returns a set of basis vectors for orienting
        cameras a data containers.

        Parameters
        ----------
        center        : array_like
           The current "center" of the view port -- the normal_vector connects
           the center and the origin
        normal_vector : array_like
           A vector normal to the image plane
        north_vector  : array_like, optional
           The 'up' direction to orient the image plane.  
           If not specified, gets calculated automatically
        steady_north  : bool, optional
           Boolean to control whether to normalize the north_vector
           by subtracting off the dot product of it and the normal 
           vector.  Makes it easier to do rotations along a single
           axis.  If north_vector is specified, is switched to
           True.  Default: False
           
        """
        self.steady_north = steady_north
        if np.all(north_vector == normal_vector):
            mylog.error("North vector and normal vector are the same.  Disregarding north vector.")
            north_vector = None
        if north_vector is not None: self.steady_north = True
        self.north_vector = north_vector
        self._setup_normalized_vectors(normal_vector, north_vector)

    def _setup_normalized_vectors(self, normal_vector, north_vector):
        # Now we set up our various vectors
        normal_vector /= np.sqrt( np.dot(normal_vector, normal_vector))
        if north_vector is None:
            vecs = np.identity(3)
            t = np.cross(normal_vector, vecs).sum(axis=1)
            ax = t.argmax()
            east_vector = np.cross(vecs[ax,:], normal_vector).ravel()
<<<<<<< HEAD
=======
            # self.north_vector must remain None otherwise rotations about a fixed axis will break.  
            # The north_vector calculated here will still be included in self.unit_vectors.
>>>>>>> 4c30e2af
            north_vector = np.cross(normal_vector, east_vector).ravel()
        else:
            if self.steady_north:
                north_vector = north_vector - np.dot(north_vector,normal_vector)*normal_vector
            east_vector = np.cross(north_vector, normal_vector).ravel()
        north_vector /= np.sqrt(np.dot(north_vector, north_vector))
        east_vector /= np.sqrt(np.dot(east_vector, east_vector))
        self.normal_vector = normal_vector
        self.unit_vectors = [east_vector, north_vector, normal_vector]
        self.inv_mat = np.linalg.pinv(self.unit_vectors)
        
    def switch_orientation(self, normal_vector=None, north_vector=None):
        r"""Change the view direction based on any of the orientation parameters.

        This will recalculate all the necessary vectors and vector planes related
        to an orientable object.

        Parameters
        ----------
        normal_vector: array_like, optional
            The new looking vector.
        north_vector : array_like, optional
            The 'up' direction for the plane of rays.  If not specific,
            calculated automatically.
        """
        if north_vector is None:
            north_vector = self.north_vector
        if normal_vector is None:
            normal_vector = self.normal_vector
        self._setup_normalized_vectors(normal_vector, north_vector)

        <|MERGE_RESOLUTION|>--- conflicted
+++ resolved
@@ -67,11 +67,8 @@
             t = np.cross(normal_vector, vecs).sum(axis=1)
             ax = t.argmax()
             east_vector = np.cross(vecs[ax,:], normal_vector).ravel()
-<<<<<<< HEAD
-=======
             # self.north_vector must remain None otherwise rotations about a fixed axis will break.  
             # The north_vector calculated here will still be included in self.unit_vectors.
->>>>>>> 4c30e2af
             north_vector = np.cross(normal_vector, east_vector).ravel()
         else:
             if self.steady_north:
