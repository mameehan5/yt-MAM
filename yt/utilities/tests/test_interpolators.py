--- conflicted
+++ resolved
@@ -1,8 +1,6 @@
 import numpy as np
 
 import yt.utilities.linear_interpolators as lin
-<<<<<<< HEAD
-from yt._maintenance.deprecation import VisibleDeprecationWarning
 from yt.testing import (
     assert_allclose,
     assert_array_almost_equal,
@@ -13,10 +11,6 @@
     ghost_zone_interpolate,
     replace_nonperiodic_with_extrap,
 )
-=======
-from yt.testing import assert_array_almost_equal, assert_array_equal, fake_random_ds
-from yt.utilities.lib.interpolators import ghost_zone_interpolate
->>>>>>> 9725a7da
 
 
 def setup():
@@ -135,26 +129,7 @@
 def test_get_vertex_centered_data():
     ds = fake_random_ds(16)
     g = ds.index.grids[0]
-<<<<<<< HEAD
-
-    vec_list = g.get_vertex_centered_data([("gas", "density")], no_ghost=True)
-    with warnings.catch_warnings(record=True) as w:
-        warnings.simplefilter("always")
-        vec_str = g.get_vertex_centered_data(("gas", "density"), no_ghost=True)
-        assert len(w) == 1
-        assert issubclass(w[-1].category, VisibleDeprecationWarning)
-        assert "requires list of fields" in str(w[-1].message)
-    with warnings.catch_warnings(record=True) as w:
-        warnings.simplefilter("always")
-        vec_tuple = g.get_vertex_centered_data(("gas", "density"), no_ghost=True)
-        assert len(w) == 1
-        assert issubclass(w[-1].category, VisibleDeprecationWarning)
-        assert (
-            "get_vertex_centered_data() requires list of fields, rather than "
-            "a single field as an argument."
-        ) in str(w[-1].message)
-    assert_array_equal(vec_list[("gas", "density")], vec_str)
-    assert_array_equal(vec_list[("gas", "density")], vec_tuple)
+    g.get_vertex_centered_data([("gas", "density")], no_ghost=True)
 
 
 def test_replace_nonperiodic_with_extrap():
@@ -185,7 +160,4 @@
         )
 
         # Since this function is linear, the extrapolation should be exact
-        assert_allclose(field.ravel(), func.ravel(), 1e-8, 1e-8)
-=======
-    g.get_vertex_centered_data([("gas", "density")], no_ghost=True)
->>>>>>> 9725a7da
+        assert_allclose(field.ravel(), func.ravel(), 1e-8, 1e-8)