"""
Definitions for the lens code




"""

#-----------------------------------------------------------------------------
# Copyright (c) 2016, yt Development Team.
#
# Distributed under the terms of the Modified BSD License.
#
# The full license is in the file COPYING.txt, distributed with this software.
#-----------------------------------------------------------------------------

import numpy as np
cimport numpy as np
cimport cython
from .volume_container cimport VolumeContainer
from vec3_ops cimport dot, subtract, L2_norm, fma
from libc.math cimport exp, floor, log2, \
    fabs, atan, atan2, asin, cos, sin, sqrt, acos, M_PI
from yt.utilities.lib.fp_utils cimport imax, fmax, imin, fmin, iclip, fclip, i64clip
from .image_samplers cimport \
    ImageSampler, \
    calculate_extent_function, \
    generate_vector_info_function

cdef extern from "platform_dep.h":
    long int lrint(double x) nogil

cdef extern from "limits.h":
    cdef int SHRT_MAX

<<<<<<< HEAD
cdef struct ImageContainer:
    np.float64_t[:,:,:] vp_pos
    np.float64_t[:,:,:] vp_dir
    np.float64_t *center
    np.float64_t[:,:,:] image
    np.float64_t[:,:] zbuffer
    np.int64_t[:,:] image_used
    np.int64_t[:,:] mesh_lines
    np.float64_t pdx, pdy
    np.float64_t bounds[4]
    np.float64_t[:,:] camera_data   # position, width, unit_vec[0,2]
    int nv[2]
    np.float64_t *x_vec
    np.float64_t *y_vec


ctypedef int calculate_extent_function(ImageContainer *image,
            VolumeContainer *vc, np.int64_t rv[4]) nogil except -1

ctypedef void generate_vector_info_function(ImageContainer *im,
            np.int64_t vi, np.int64_t vj,
            np.float64_t width[2],
            np.float64_t v_dir[3], np.float64_t v_pos[3]) nogil

=======
>>>>>>> 7ef69331
cdef generate_vector_info_function generate_vector_info_plane_parallel
cdef generate_vector_info_function generate_vector_info_null
cdef calculate_extent_function calculate_extent_plane_parallel
cdef calculate_extent_function calculate_extent_perspective
cdef calculate_extent_function calculate_extent_null<|MERGE_RESOLUTION|>--- conflicted
+++ resolved
@@ -33,33 +33,6 @@
 cdef extern from "limits.h":
     cdef int SHRT_MAX
 
-<<<<<<< HEAD
-cdef struct ImageContainer:
-    np.float64_t[:,:,:] vp_pos
-    np.float64_t[:,:,:] vp_dir
-    np.float64_t *center
-    np.float64_t[:,:,:] image
-    np.float64_t[:,:] zbuffer
-    np.int64_t[:,:] image_used
-    np.int64_t[:,:] mesh_lines
-    np.float64_t pdx, pdy
-    np.float64_t bounds[4]
-    np.float64_t[:,:] camera_data   # position, width, unit_vec[0,2]
-    int nv[2]
-    np.float64_t *x_vec
-    np.float64_t *y_vec
-
-
-ctypedef int calculate_extent_function(ImageContainer *image,
-            VolumeContainer *vc, np.int64_t rv[4]) nogil except -1
-
-ctypedef void generate_vector_info_function(ImageContainer *im,
-            np.int64_t vi, np.int64_t vj,
-            np.float64_t width[2],
-            np.float64_t v_dir[3], np.float64_t v_pos[3]) nogil
-
-=======
->>>>>>> 7ef69331
 cdef generate_vector_info_function generate_vector_info_plane_parallel
 cdef generate_vector_info_function generate_vector_info_null
 cdef calculate_extent_function calculate_extent_plane_parallel
