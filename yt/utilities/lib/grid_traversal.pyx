"""
Simple integrators for the radiative transfer equation



"""

#-----------------------------------------------------------------------------
# Copyright (c) 2013, yt Development Team.
#
# Distributed under the terms of the Modified BSD License.
#
# The full license is in the file COPYING.txt, distributed with this software.
#-----------------------------------------------------------------------------

import numpy as np
cimport numpy as np
cimport cython
#cimport healpix_interface
cdef extern from "limits.h":
    cdef int SHRT_MAX
from libc.stdlib cimport malloc, calloc, free, abs
from libc.math cimport exp, floor, log2, \
    lrint, fabs, atan, atan2, asin, cos, sin, sqrt, acos, M_PI
from yt.utilities.lib.fp_utils cimport imax, fmax, imin, fmin, iclip, fclip, i64clip
from field_interpolation_tables cimport \
    FieldInterpolationTable, FIT_initialize_table, FIT_eval_transfer,\
    FIT_eval_transfer_with_light
from fixed_interpolator cimport *

from cython.parallel import prange, parallel, threadid
from vec3_ops cimport dot, subtract, L2_norm, fma

DEF Nch = 4

cdef class PartitionedGrid:

    @cython.boundscheck(False)
    @cython.wraparound(False)
    @cython.cdivision(True)
    def __cinit__(self,
                  int parent_grid_id, data,
                  mask,
                  np.ndarray[np.float64_t, ndim=1] left_edge,
                  np.ndarray[np.float64_t, ndim=1] right_edge,
                  np.ndarray[np.int64_t, ndim=1] dims,
		  star_kdtree_container star_tree = None):
        # The data is likely brought in via a slice, so we copy it
        cdef np.ndarray[np.float64_t, ndim=3] tdata
        cdef np.ndarray[np.uint8_t, ndim=3] mask_data
        self.container = NULL
        self.parent_grid_id = parent_grid_id
        self.LeftEdge = left_edge
        self.RightEdge = right_edge
        self.container = <VolumeContainer *> \
            malloc(sizeof(VolumeContainer))
        cdef VolumeContainer *c = self.container # convenience
        cdef int n_fields = len(data)
        c.n_fields = n_fields
        for i in range(3):
            c.left_edge[i] = left_edge[i]
            c.right_edge[i] = right_edge[i]
            c.dims[i] = dims[i]
            c.dds[i] = (c.right_edge[i] - c.left_edge[i])/dims[i]
            c.idds[i] = 1.0/c.dds[i]
        self.my_data = data
        self.source_mask = mask
        mask_data = mask
        c.data = <np.float64_t **> malloc(sizeof(np.float64_t*) * n_fields)
        for i in range(n_fields):
            tdata = data[i]
            c.data[i] = <np.float64_t *> tdata.data
        c.mask = <np.uint8_t *> mask_data.data
        if star_tree is None:
            self.star_list = NULL
        else:
            self.set_star_tree(star_tree)

    def set_star_tree(self, star_kdtree_container star_tree):
        self.star_list = star_tree.tree
        self.star_sigma_num = 2.0*star_tree.sigma**2.0
        self.star_er = 2.326 * star_tree.sigma
        self.star_coeff = star_tree.coeff

    def __dealloc__(self):
        # The data fields are not owned by the container, they are owned by us!
        # So we don't need to deallocate them.
        if self.container == NULL: return
        if self.container.data != NULL: free(self.container.data)
        free(self.container)

    @cython.boundscheck(False)
    @cython.wraparound(False)
    @cython.cdivision(True)
    def integrate_streamline(self, pos, np.float64_t h, mag):
        cdef np.float64_t cmag[1]
        cdef np.float64_t k1[3]
        cdef np.float64_t k2[3]
        cdef np.float64_t k3[3]
        cdef np.float64_t k4[3]
        cdef np.float64_t newpos[3]
        cdef np.float64_t oldpos[3]
        for i in range(3):
            newpos[i] = oldpos[i] = pos[i]
        self.get_vector_field(newpos, k1, cmag)
        for i in range(3):
            newpos[i] = oldpos[i] + 0.5*k1[i]*h

        if not (self.LeftEdge[0] < newpos[0] and newpos[0] < self.RightEdge[0] and \
                self.LeftEdge[1] < newpos[1] and newpos[1] < self.RightEdge[1] and \
                self.LeftEdge[2] < newpos[2] and newpos[2] < self.RightEdge[2]):
            if mag is not None:
                mag[0] = cmag[0]
            for i in range(3):
                pos[i] = newpos[i]
            return

        self.get_vector_field(newpos, k2, cmag)
        for i in range(3):
            newpos[i] = oldpos[i] + 0.5*k2[i]*h

        if not (self.LeftEdge[0] <= newpos[0] and newpos[0] <= self.RightEdge[0] and \
                self.LeftEdge[1] <= newpos[1] and newpos[1] <= self.RightEdge[1] and \
                self.LeftEdge[2] <= newpos[2] and newpos[2] <= self.RightEdge[2]):
            if mag is not None:
                mag[0] = cmag[0]
            for i in range(3):
                pos[i] = newpos[i]
            return

        self.get_vector_field(newpos, k3, cmag)
        for i in range(3):
            newpos[i] = oldpos[i] + k3[i]*h

        if not (self.LeftEdge[0] <= newpos[0] and newpos[0] <= self.RightEdge[0] and \
                self.LeftEdge[1] <= newpos[1] and newpos[1] <= self.RightEdge[1] and \
                self.LeftEdge[2] <= newpos[2] and newpos[2] <= self.RightEdge[2]):
            if mag is not None:
                mag[0] = cmag[0]
            for i in range(3):
                pos[i] = newpos[i]
            return

        self.get_vector_field(newpos, k4, cmag)

        for i in range(3):
            pos[i] = oldpos[i] + h*(k1[i]/6.0 + k2[i]/3.0 + k3[i]/3.0 + k4[i]/6.0)

        if mag is not None:
            for i in range(3):
                newpos[i] = pos[i]
            self.get_vector_field(newpos, k4, cmag)
            mag[0] = cmag[0]

    @cython.boundscheck(False)
    @cython.wraparound(False)
    @cython.cdivision(True)
    cdef void get_vector_field(self, np.float64_t pos[3],
                               np.float64_t *vel, np.float64_t *vel_mag):
        cdef np.float64_t dp[3]
        cdef int ci[3]
        cdef VolumeContainer *c = self.container # convenience

        for i in range(3):
            ci[i] = (int)((pos[i]-self.LeftEdge[i])/c.dds[i])
            dp[i] = (pos[i] - ci[i]*c.dds[i] - self.LeftEdge[i])/c.dds[i]

        cdef int offset = ci[0] * (c.dims[1] + 1) * (c.dims[2] + 1) \
                          + ci[1] * (c.dims[2] + 1) + ci[2]

        vel_mag[0] = 0.0
        for i in range(3):
            vel[i] = offset_interpolate(c.dims, dp, c.data[i] + offset)
            vel_mag[0] += vel[i]*vel[i]
        vel_mag[0] = np.sqrt(vel_mag[0])
        if vel_mag[0] != 0.0:
            for i in range(3):
                vel[i] /= vel_mag[0]

@cython.boundscheck(False)
@cython.wraparound(False)
cdef void calculate_extent_plane_parallel(ImageContainer *image,
            VolumeContainer *vc, np.int64_t rv[4]) nogil:
    # We do this for all eight corners
    cdef np.float64_t temp
    cdef np.float64_t *edges[2]
    cdef np.float64_t cx, cy
    cdef np.float64_t extrema[4]
    cdef int i, j, k
    edges[0] = vc.left_edge
    edges[1] = vc.right_edge
    extrema[0] = extrema[2] = 1e300; extrema[1] = extrema[3] = -1e300
    for i in range(2):
        for j in range(2):
            for k in range(2):
                # This should rotate it into the vector plane
                temp  = edges[i][0] * image.x_vec[0]
                temp += edges[j][1] * image.x_vec[1]
                temp += edges[k][2] * image.x_vec[2]
                if temp < extrema[0]: extrema[0] = temp
                if temp > extrema[1]: extrema[1] = temp
                temp  = edges[i][0] * image.y_vec[0]
                temp += edges[j][1] * image.y_vec[1]
                temp += edges[k][2] * image.y_vec[2]
                if temp < extrema[2]: extrema[2] = temp
                if temp > extrema[3]: extrema[3] = temp
    cx = cy = 0.0
    for i in range(3):
        cx += image.center[i] * image.x_vec[i]
        cy += image.center[i] * image.y_vec[i]
    rv[0] = lrint((extrema[0] - cx - image.bounds[0])/image.pdx)
    rv[1] = rv[0] + lrint((extrema[1] - extrema[0])/image.pdx)
    rv[2] = lrint((extrema[2] - cy - image.bounds[2])/image.pdy)
    rv[3] = rv[2] + lrint((extrema[3] - extrema[2])/image.pdy)

@cython.boundscheck(False)
@cython.wraparound(False)
cdef void calculate_extent_perspective(ImageContainer *image,
            VolumeContainer *vc, np.int64_t rv[4]) nogil:

    cdef np.float64_t cam_pos[3]
    cdef np.float64_t cam_width[3]
    cdef np.float64_t north_vector[3]
    cdef np.float64_t east_vector[3]
    cdef np.float64_t normal_vector[3]
    cdef np.float64_t vertex[3]
    cdef np.float64_t pos1[3]
    cdef np.float64_t sight_vector[3]
    cdef np.float64_t sight_center[3]
    cdef np.float64_t corners[3][8]
    cdef float sight_vector_norm, sight_angle_cos, sight_length, dx, dy
    cdef int i, iv, px, py
    cdef int min_px, min_py, max_px, max_py

    min_px = SHRT_MAX
    min_py = SHRT_MAX
    max_px = -SHRT_MAX
    max_py = -SHRT_MAX

    # calculate vertices for 8 corners of vc
    corners[0][0] = vc.left_edge[0]
    corners[0][1] = vc.right_edge[0]
    corners[0][2] = vc.right_edge[0]
    corners[0][3] = vc.left_edge[0]
    corners[0][4] = vc.left_edge[0]
    corners[0][5] = vc.right_edge[0]
    corners[0][6] = vc.right_edge[0]
    corners[0][7] = vc.left_edge[0]

    corners[1][0] = vc.left_edge[1]
    corners[1][1] = vc.left_edge[1]
    corners[1][2] = vc.right_edge[1]
    corners[1][3] = vc.right_edge[1]
    corners[1][4] = vc.left_edge[1]
    corners[1][5] = vc.left_edge[1]
    corners[1][6] = vc.right_edge[1]
    corners[1][7] = vc.right_edge[1]

    corners[2][0] = vc.left_edge[2]
    corners[2][1] = vc.left_edge[2]
    corners[2][2] = vc.left_edge[2]
    corners[2][3] = vc.left_edge[2]
    corners[2][4] = vc.right_edge[2]
    corners[2][5] = vc.right_edge[2]
    corners[2][6] = vc.right_edge[2]
    corners[2][7] = vc.right_edge[2]

    # This code was ported from
    #   yt.visualization.volume_rendering.lens.PerspectiveLens.project_to_plane()
    for i in range(3):
        cam_pos[i] = image.camera_data[0, i]
        cam_width[i] = image.camera_data[1, i]
        east_vector[i] = image.camera_data[2, i]
        north_vector[i] = image.camera_data[3, i]
        normal_vector[i] = image.camera_data[4, i]

    for iv in range(8):
        vertex[0] = corners[0][iv]
        vertex[1] = corners[1][iv]
        vertex[2] = corners[2][iv]

        subtract(vertex, cam_pos, sight_vector)
        fma(cam_width[2], normal_vector, cam_pos, sight_center)

        sight_vector_norm = L2_norm(sight_vector)
       
        if sight_vector_norm != 0:
            for i in range(3):
                sight_vector[i] /= sight_vector_norm

        sight_angle_cos = dot(sight_vector, normal_vector)
        sight_angle_cos = fclip(sight_angle_cos, -1.0, 1.0)

        if acos(sight_angle_cos) < 0.5 * M_PI and sight_angle_cos != 0.0:
            sight_length = cam_width[2] / sight_angle_cos
        else:
            sight_length = sqrt(cam_width[0]**2 + cam_width[1]**2)
            sight_length = sight_length / sqrt(1.0 - sight_angle_cos**2)

        fma(sight_length, sight_vector, cam_pos, pos1)
        subtract(pos1, sight_center, pos1)
        dx = dot(pos1, east_vector)
        dy = dot(pos1, north_vector)

        px = int(image.nv[0] * 0.5 + image.nv[0] / cam_width[0] * dx)
        py = int(image.nv[1] * 0.5 + image.nv[1] / cam_width[1] * dy)
        min_px = min(min_px, px)
        max_px = max(max_px, px)
        min_py = min(min_py, py)
        max_py = max(max_py, py)

    rv[0] = max(min_px, 0)
    rv[1] = min(max_px, image.nv[0])
    rv[2] = max(min_py, 0)
    rv[3] = min(max_py, image.nv[1])


# We do this for a bunch of lenses.  Fallback is to grab them from the vector
# info supplied.

@cython.boundscheck(False)
@cython.wraparound(False)
cdef void calculate_extent_null(ImageContainer *image,
            VolumeContainer *vc, np.int64_t rv[4]) nogil:
    rv[0] = 0
    rv[1] = image.nv[0]
    rv[2] = 0
    rv[3] = image.nv[1]

@cython.boundscheck(False)
@cython.wraparound(False)
cdef void generate_vector_info_plane_parallel(ImageContainer *im,
            np.int64_t vi, np.int64_t vj,
            np.float64_t width[2],
            # Now outbound
            np.float64_t v_dir[3], np.float64_t v_pos[3]) nogil:
    cdef int i
    cdef np.float64_t px, py
    px = width[0] * (<np.float64_t>vi)/(<np.float64_t>im.nv[0]-1) - width[0]/2.0
    py = width[1] * (<np.float64_t>vj)/(<np.float64_t>im.nv[1]-1) - width[1]/2.0
    # atleast_3d will add to beginning and end
    v_pos[0] = im.vp_pos[0,0,0]*px + im.vp_pos[0,3,0]*py + im.vp_pos[0,9,0]
    v_pos[1] = im.vp_pos[0,1,0]*px + im.vp_pos[0,4,0]*py + im.vp_pos[0,10,0]
    v_pos[2] = im.vp_pos[0,2,0]*px + im.vp_pos[0,5,0]*py + im.vp_pos[0,11,0]
    for i in range(3): v_dir[i] = im.vp_dir[0,i,0]

@cython.boundscheck(False)
@cython.wraparound(False)
cdef void generate_vector_info_null(ImageContainer *im,
            np.int64_t vi, np.int64_t vj,
            np.float64_t width[2],
            # Now outbound
            np.float64_t v_dir[3], np.float64_t v_pos[3]) nogil:
    cdef int i
    for i in range(3):
        # Here's a funny thing: we use vi here because our *image* will be
        # flattened.  That means that im.nv will be a better one-d offset,
        # since vp_pos has funny strides.
        v_pos[i] = im.vp_pos[vi, vj, i]
        v_dir[i] = im.vp_dir[vi, vj, i]

cdef struct ImageAccumulator:
    np.float64_t rgba[Nch]
    void *supp_data

cdef class ImageSampler:
    def __init__(self,
                  np.float64_t[:,:,:] vp_pos,
                  np.float64_t[:,:,:] vp_dir,
                  np.ndarray[np.float64_t, ndim=1] center,
                  bounds,
                  np.ndarray[np.float64_t, ndim=3] image,
                  np.ndarray[np.float64_t, ndim=1] x_vec,
                  np.ndarray[np.float64_t, ndim=1] y_vec,
                  np.ndarray[np.float64_t, ndim=1] width,
                  *args, **kwargs):
        self.image = <ImageContainer *> calloc(sizeof(ImageContainer), 1)
        cdef np.float64_t[:,:] zbuffer
        cdef np.float64_t[:,:] camera_data
        cdef int i

        camera_data = kwargs.pop("camera_data", None)
        if camera_data is not None:
            self.image.camera_data = camera_data

        zbuffer = kwargs.pop("zbuffer", None)
        if zbuffer is None:
            zbuffer = np.ones((image.shape[0], image.shape[1]), "float64")
        self.lens_type = kwargs.pop("lens_type", None)
        if self.lens_type == "plane-parallel":
            self.extent_function = calculate_extent_plane_parallel
            self.vector_function = generate_vector_info_plane_parallel
        else:
            if not (vp_pos.shape[0] == vp_dir.shape[0] == image.shape[0]) or \
               not (vp_pos.shape[1] == vp_dir.shape[1] == image.shape[1]):
                msg = "Bad lens shape / direction for %s\n" % (self.lens_type)
                msg += "Shapes: (%s - %s - %s) and (%s - %s - %s)" % (
                    vp_pos.shape[0], vp_dir.shape[0], image.shape[0],
                    vp_pos.shape[1], vp_dir.shape[1], image.shape[1])
<<<<<<< HEAD
                raise RuntimeError
            if camera_data is not None and "perspective" in self.lens_type:
                self.extent_function = calculate_extent_perspective
            else:
                self.extent_function = calculate_extent_null
=======
                raise RuntimeError(msg)
            self.extent_function = calculate_extent_null
>>>>>>> 6fd62db3
            self.vector_function = generate_vector_info_null

        self.sampler = NULL
        # These assignments are so we can track the objects and prevent their
        # de-allocation from reference counts.  Note that we do this to the
        # "atleast_3d" versions.  Also, note that we re-assign the input
        # arguments.
        self.image.vp_pos = vp_pos
        self.image.vp_dir = vp_dir
        self.image.image = self.aimage = image
        self.acenter = center
        self.image.center = <np.float64_t *> center.data
        self.ax_vec = x_vec
        self.image.x_vec = <np.float64_t *> x_vec.data
        self.ay_vec = y_vec
        self.image.y_vec = <np.float64_t *> y_vec.data
        self.image.zbuffer = zbuffer
        self.image.nv[0] = image.shape[0]
        self.image.nv[1] = image.shape[1]
        for i in range(4): self.image.bounds[i] = bounds[i]
        self.image.pdx = (bounds[1] - bounds[0])/self.image.nv[0]
        self.image.pdy = (bounds[3] - bounds[2])/self.image.nv[1]
        for i in range(3):
            self.width[i] = width[i]

    @cython.boundscheck(False)
    @cython.wraparound(False)
    @cython.cdivision(True)
    def __call__(self, PartitionedGrid pg, int num_threads = 0):
        # This routine will iterate over all of the vectors and cast each in
        # turn.  Might benefit from a more sophisticated intersection check,
        # like http://courses.csusm.edu/cs697exz/ray_box.htm
        cdef int vi, vj, hit, i, j
        cdef np.int64_t iter[4]
        cdef VolumeContainer *vc = pg.container
        cdef ImageContainer *im = self.image
        self.setup(pg)
        if self.sampler == NULL: raise RuntimeError
        cdef np.float64_t *v_pos
        cdef np.float64_t *v_dir
        cdef np.float64_t max_t
        hit = 0
        cdef np.int64_t nx, ny, size
        self.extent_function(self.image, vc, iter)
        iter[0] = i64clip(iter[0]-1, 0, im.nv[0])
        iter[1] = i64clip(iter[1]+1, 0, im.nv[0])
        iter[2] = i64clip(iter[2]-1, 0, im.nv[1])
        iter[3] = i64clip(iter[3]+1, 0, im.nv[1])
        nx = (iter[1] - iter[0])
        ny = (iter[3] - iter[2])
        size = nx * ny
        cdef ImageAccumulator *idata
        cdef np.float64_t width[3]
        for i in range(3):
            width[i] = self.width[i]
        with nogil, parallel(num_threads = num_threads):
            idata = <ImageAccumulator *> malloc(sizeof(ImageAccumulator))
            idata.supp_data = self.supp_data
            v_pos = <np.float64_t *> malloc(3 * sizeof(np.float64_t))
            v_dir = <np.float64_t *> malloc(3 * sizeof(np.float64_t))
            for j in prange(size, schedule="static", chunksize=100):
                vj = j % ny
                vi = (j - vj) / ny + iter[0]
                vj = vj + iter[2]
                # Dynamically calculate the position
                self.vector_function(im, vi, vj, width, v_dir, v_pos)
                for i in range(Nch):
                    idata.rgba[i] = im.image[vi, vj, i]
                max_t = fclip(im.zbuffer[vi, vj], 0.0, 1.0)
                walk_volume(vc, v_pos, v_dir, self.sampler,
                            (<void *> idata), NULL, max_t)
                for i in range(Nch):
                    im.image[vi, vj, i] = idata.rgba[i]
            free(idata)
            free(v_pos)
            free(v_dir)
        return hit

    cdef void setup(self, PartitionedGrid pg):
        return

cdef void projection_sampler(
                 VolumeContainer *vc,
                 np.float64_t v_pos[3],
                 np.float64_t v_dir[3],
                 np.float64_t enter_t,
                 np.float64_t exit_t,
                 int index[3],
                 void *data) nogil:
    cdef ImageAccumulator *im = <ImageAccumulator *> data
    cdef int i
    cdef np.float64_t dl = (exit_t - enter_t)
    cdef int di = (index[0]*vc.dims[1]+index[1])*vc.dims[2]+index[2]
    for i in range(imin(4, vc.n_fields)):
        im.rgba[i] += vc.data[i][di] * dl

cdef struct VolumeRenderAccumulator:
    int n_fits
    int n_samples
    FieldInterpolationTable *fits
    int field_table_ids[6]
    np.float64_t star_coeff
    np.float64_t star_er
    np.float64_t star_sigma_num
    kdtree_utils.kdtree *star_list
    np.float64_t *light_dir
    np.float64_t *light_rgba
    int grey_opacity


cdef class ProjectionSampler(ImageSampler):
    cdef void setup(self, PartitionedGrid pg):
        self.sampler = projection_sampler

@cython.boundscheck(False)
@cython.wraparound(False)
@cython.cdivision(True)
cdef void interpolated_projection_sampler(
                 VolumeContainer *vc,
                 np.float64_t v_pos[3],
                 np.float64_t v_dir[3],
                 np.float64_t enter_t,
                 np.float64_t exit_t,
                 int index[3],
                 void *data) nogil:
    cdef ImageAccumulator *im = <ImageAccumulator *> data
    cdef VolumeRenderAccumulator *vri = <VolumeRenderAccumulator *> \
            im.supp_data
    # we assume this has vertex-centered data.
    cdef int offset = index[0] * (vc.dims[1] + 1) * (vc.dims[2] + 1) \
                    + index[1] * (vc.dims[2] + 1) + index[2]
    cdef np.float64_t dp[3]
    cdef np.float64_t ds[3]
    cdef np.float64_t dt = (exit_t - enter_t) / vri.n_samples
    cdef np.float64_t dvs[6]
    for i in range(3):
        dp[i] = (enter_t + 0.5 * dt) * v_dir[i] + v_pos[i]
        dp[i] -= index[i] * vc.dds[i] + vc.left_edge[i]
        dp[i] *= vc.idds[i]
        ds[i] = v_dir[i] * vc.idds[i] * dt
    for i in range(vri.n_samples):
        for j in range(vc.n_fields):
            dvs[j] = offset_interpolate(vc.dims, dp,
                    vc.data[j] + offset)
        for j in range(imin(3, vc.n_fields)):
            im.rgba[j] += dvs[j] * dt
        for j in range(3):
            dp[j] += ds[j]

cdef class InterpolatedProjectionSampler(ImageSampler):
    cdef VolumeRenderAccumulator *vra
    cdef public object tf_obj
    cdef public object my_field_tables
    def __cinit__(self,
                  np.ndarray vp_pos,
                  np.ndarray vp_dir,
                  np.ndarray[np.float64_t, ndim=1] center,
                  bounds,
                  np.ndarray[np.float64_t, ndim=3] image,
                  np.ndarray[np.float64_t, ndim=1] x_vec,
                  np.ndarray[np.float64_t, ndim=1] y_vec,
                  np.ndarray[np.float64_t, ndim=1] width,
                  n_samples = 10, **kwargs):
        ImageSampler.__init__(self, vp_pos, vp_dir, center, bounds, image,
                               x_vec, y_vec, width, **kwargs)
        # Now we handle tf_obj
        self.vra = <VolumeRenderAccumulator *> \
            malloc(sizeof(VolumeRenderAccumulator))
        self.vra.n_samples = n_samples
        self.supp_data = <void *> self.vra

    cdef void setup(self, PartitionedGrid pg):
        self.sampler = interpolated_projection_sampler

@cython.boundscheck(False)
@cython.wraparound(False)
@cython.cdivision(True)
cdef void volume_render_sampler(
                 VolumeContainer *vc,
                 np.float64_t v_pos[3],
                 np.float64_t v_dir[3],
                 np.float64_t enter_t,
                 np.float64_t exit_t,
                 int index[3],
                 void *data) nogil:
    cdef ImageAccumulator *im = <ImageAccumulator *> data
    cdef VolumeRenderAccumulator *vri = <VolumeRenderAccumulator *> \
            im.supp_data
    # we assume this has vertex-centered data.
    cdef int offset = index[0] * (vc.dims[1] + 1) * (vc.dims[2] + 1) \
                    + index[1] * (vc.dims[2] + 1) + index[2]
    cdef int cell_offset = index[0] * (vc.dims[1]) * (vc.dims[2]) \
                    + index[1] * (vc.dims[2]) + index[2]
    if vc.mask[cell_offset] != 1:
        return
    cdef np.float64_t dp[3]
    cdef np.float64_t ds[3]
    cdef np.float64_t dt = (exit_t - enter_t) / vri.n_samples
    cdef np.float64_t dvs[6]
    for i in range(3):
        dp[i] = (enter_t + 0.5 * dt) * v_dir[i] + v_pos[i]
        dp[i] -= index[i] * vc.dds[i] + vc.left_edge[i]
        dp[i] *= vc.idds[i]
        ds[i] = v_dir[i] * vc.idds[i] * dt
    for i in range(vri.n_samples):
        for j in range(vc.n_fields):
            dvs[j] = offset_interpolate(vc.dims, dp,
                    vc.data[j] + offset)
        FIT_eval_transfer(dt, dvs, im.rgba, vri.n_fits,
                vri.fits, vri.field_table_ids, vri.grey_opacity)
        for j in range(3):
            dp[j] += ds[j]


@cython.boundscheck(False)
@cython.wraparound(False)
@cython.cdivision(True)
cdef void volume_render_gradient_sampler(
                 VolumeContainer *vc,
                 np.float64_t v_pos[3],
                 np.float64_t v_dir[3],
                 np.float64_t enter_t,
                 np.float64_t exit_t,
                 int index[3],
                 void *data) nogil:
    cdef ImageAccumulator *im = <ImageAccumulator *> data
    cdef VolumeRenderAccumulator *vri = <VolumeRenderAccumulator *> \
            im.supp_data
    # we assume this has vertex-centered data.
    cdef int offset = index[0] * (vc.dims[1] + 1) * (vc.dims[2] + 1) \
                    + index[1] * (vc.dims[2] + 1) + index[2]
    cdef np.float64_t dp[3]
    cdef np.float64_t ds[3]
    cdef np.float64_t dt = (exit_t - enter_t) / vri.n_samples
    cdef np.float64_t dvs[6]
    cdef np.float64_t *grad
    grad = <np.float64_t *> malloc(3 * sizeof(np.float64_t))
    for i in range(3):
        dp[i] = (enter_t + 0.5 * dt) * v_dir[i] + v_pos[i]
        dp[i] -= index[i] * vc.dds[i] + vc.left_edge[i]
        dp[i] *= vc.idds[i]
        ds[i] = v_dir[i] * vc.idds[i] * dt
    for i in range(vri.n_samples):
        for j in range(vc.n_fields):
            dvs[j] = offset_interpolate(vc.dims, dp,
                    vc.data[j] + offset)
        eval_gradient(vc.dims, dp, vc.data[0] + offset, grad)
        FIT_eval_transfer_with_light(dt, dvs, grad,
                vri.light_dir, vri.light_rgba,
                im.rgba, vri.n_fits,
                vri.fits, vri.field_table_ids, vri.grey_opacity)
        for j in range(3):
            dp[j] += ds[j]
    free(grad)

cdef class star_kdtree_container:
    cdef kdtree_utils.kdtree *tree
    cdef public np.float64_t sigma
    cdef public np.float64_t coeff

    def __init__(self):
        self.tree = kdtree_utils.kd_create(3)

    def add_points(self,
                   np.ndarray[np.float64_t, ndim=1] pos_x,
                   np.ndarray[np.float64_t, ndim=1] pos_y,
                   np.ndarray[np.float64_t, ndim=1] pos_z,
                   np.ndarray[np.float64_t, ndim=2] star_colors):
        cdef int i
        cdef np.float64_t *pointer = <np.float64_t *> star_colors.data
        for i in range(pos_x.shape[0]):
            kdtree_utils.kd_insert3(self.tree,
                pos_x[i], pos_y[i], pos_z[i], <void *> (pointer + i*3))

    def __dealloc__(self):
        kdtree_utils.kd_free(self.tree)

@cython.boundscheck(False)
@cython.wraparound(False)
@cython.cdivision(True)
cdef void volume_render_stars_sampler(
                 VolumeContainer *vc,
                 np.float64_t v_pos[3],
                 np.float64_t v_dir[3],
                 np.float64_t enter_t,
                 np.float64_t exit_t,
                 int index[3],
                 void *data) nogil:
    cdef ImageAccumulator *im = <ImageAccumulator *> data
    cdef VolumeRenderAccumulator *vri = <VolumeRenderAccumulator *> \
            im.supp_data
    cdef kdtree_utils.kdres *ballq = NULL
    # we assume this has vertex-centered data.
    cdef int offset = index[0] * (vc.dims[1] + 1) * (vc.dims[2] + 1) \
                    + index[1] * (vc.dims[2] + 1) + index[2]
    cdef np.float64_t slopes[6]
    cdef np.float64_t dp[3]
    cdef np.float64_t ds[3]
    cdef np.float64_t dt = (exit_t - enter_t) / vri.n_samples
    cdef np.float64_t dvs[6]
    cdef np.float64_t cell_left[3]
    cdef np.float64_t local_dds[3]
    cdef np.float64_t pos[3]
    cdef int nstars, i, j
    cdef np.float64_t *colors = NULL
    cdef np.float64_t gexp, gaussian, px, py, pz
    px = py = pz = -1
    for i in range(3):
        dp[i] = (enter_t + 0.5 * dt) * v_dir[i] + v_pos[i]
        dp[i] -= index[i] * vc.dds[i] + vc.left_edge[i]
        dp[i] *= vc.idds[i]
        ds[i] = v_dir[i] * vc.idds[i] * dt
    for i in range(vc.n_fields):
        slopes[i] = offset_interpolate(vc.dims, dp,
                        vc.data[i] + offset)
    cdef np.float64_t temp
    # Now we get the ball-tree result for the stars near our cell center.
    for i in range(3):
        cell_left[i] = index[i] * vc.dds[i] + vc.left_edge[i]
        pos[i] = (enter_t + 0.5 * dt) * v_dir[i] + v_pos[i]
        local_dds[i] = v_dir[i] * dt
    ballq = kdtree_utils.kd_nearest_range3(
        vri.star_list, cell_left[0] + vc.dds[0]*0.5,
                        cell_left[1] + vc.dds[1]*0.5,
                        cell_left[2] + vc.dds[2]*0.5,
                        vri.star_er + 0.9*vc.dds[0])
                                    # ~0.866 + a bit

    nstars = kdtree_utils.kd_res_size(ballq)
    for i in range(vc.n_fields):
        temp = slopes[i]
        slopes[i] -= offset_interpolate(vc.dims, dp,
                         vc.data[i] + offset)
        slopes[i] *= -1.0/vri.n_samples
        dvs[i] = temp
    for _ in range(vri.n_samples):
        # Now we add the contribution from stars
        kdtree_utils.kd_res_rewind(ballq)
        for i in range(nstars):
            kdtree_utils.kd_res_item3(ballq, &px, &py, &pz)
            colors = <np.float64_t *> kdtree_utils.kd_res_item_data(ballq)
            kdtree_utils.kd_res_next(ballq)
            gexp = (px - pos[0])*(px - pos[0]) \
                 + (py - pos[1])*(py - pos[1]) \
                 + (pz - pos[2])*(pz - pos[2])
            gaussian = vri.star_coeff * exp(-gexp/vri.star_sigma_num)
            for j in range(3): im.rgba[j] += gaussian*dt*colors[j]
        for i in range(3):
            pos[i] += local_dds[i]
        FIT_eval_transfer(dt, dvs, im.rgba, vri.n_fits, vri.fits,
                          vri.field_table_ids, vri.grey_opacity)
        for i in range(vc.n_fields):
            dvs[i] += slopes[i]
    kdtree_utils.kd_res_free(ballq)

cdef class VolumeRenderSampler(ImageSampler):
    cdef VolumeRenderAccumulator *vra
    cdef public object tf_obj
    cdef public object my_field_tables
    cdef kdtree_utils.kdtree **trees
    cdef object tree_containers
    def __cinit__(self,
                  np.ndarray vp_pos,
                  np.ndarray vp_dir,
                  np.ndarray[np.float64_t, ndim=1] center,
                  bounds,
                  np.ndarray[np.float64_t, ndim=3] image,
                  np.ndarray[np.float64_t, ndim=1] x_vec,
                  np.ndarray[np.float64_t, ndim=1] y_vec,
                  np.ndarray[np.float64_t, ndim=1] width,
                  tf_obj, n_samples = 10,
                  star_list = None, **kwargs):
        ImageSampler.__init__(self, vp_pos, vp_dir, center, bounds, image,
                               x_vec, y_vec, width, **kwargs)
        cdef int i
        cdef np.ndarray[np.float64_t, ndim=1] temp
        # Now we handle tf_obj
        self.vra = <VolumeRenderAccumulator *> \
            malloc(sizeof(VolumeRenderAccumulator))
        self.vra.fits = <FieldInterpolationTable *> \
            malloc(sizeof(FieldInterpolationTable) * 6)
        self.vra.n_fits = tf_obj.n_field_tables
        assert(self.vra.n_fits <= 6)
        self.vra.grey_opacity = getattr(tf_obj, "grey_opacity", 0)
        self.vra.n_samples = n_samples
        self.my_field_tables = []
        for i in range(self.vra.n_fits):
            temp = tf_obj.tables[i].y
            FIT_initialize_table(&self.vra.fits[i],
                      temp.shape[0],
                      <np.float64_t *> temp.data,
                      tf_obj.tables[i].x_bounds[0],
                      tf_obj.tables[i].x_bounds[1],
                      tf_obj.field_ids[i], tf_obj.weight_field_ids[i],
                      tf_obj.weight_table_ids[i])
            self.my_field_tables.append((tf_obj.tables[i],
                                         tf_obj.tables[i].y))
        for i in range(6):
            self.vra.field_table_ids[i] = tf_obj.field_table_ids[i]
        self.supp_data = <void *> self.vra
        cdef star_kdtree_container skdc
        self.tree_containers = star_list
        if star_list is None:
            self.trees = NULL
        else:
            self.trees = <kdtree_utils.kdtree **> malloc(
                sizeof(kdtree_utils.kdtree*) * len(star_list))
            for i in range(len(star_list)):
                skdc = star_list[i]
                self.trees[i] = skdc.tree

    cdef void setup(self, PartitionedGrid pg):
        cdef star_kdtree_container star_tree
        if self.trees == NULL:
            self.sampler = volume_render_sampler
        else:
            star_tree = self.tree_containers[pg.parent_grid_id]
            self.vra.star_list = self.trees[pg.parent_grid_id]
            self.vra.star_sigma_num = 2.0*star_tree.sigma**2.0
            self.vra.star_er = 2.326 * star_tree.sigma
            self.vra.star_coeff = star_tree.coeff
            self.sampler = volume_render_stars_sampler

    def __dealloc__(self):
        return
        #free(self.vra.fits)
        #free(self.vra)

cdef class LightSourceRenderSampler(ImageSampler):
    cdef VolumeRenderAccumulator *vra
    cdef public object tf_obj
    cdef public object my_field_tables
    def __cinit__(self,
                  np.ndarray vp_pos,
                  np.ndarray vp_dir,
                  np.ndarray[np.float64_t, ndim=1] center,
                  bounds,
                  np.ndarray[np.float64_t, ndim=3] image,
                  np.ndarray[np.float64_t, ndim=1] x_vec,
                  np.ndarray[np.float64_t, ndim=1] y_vec,
                  np.ndarray[np.float64_t, ndim=1] width,
                  tf_obj, n_samples = 10,
                  light_dir=[1.,1.,1.],
                  light_rgba=[1.,1.,1.,1.],
                  **kwargs):
        ImageSampler.__init__(self, vp_pos, vp_dir, center, bounds, image,
                               x_vec, y_vec, width, **kwargs)
        cdef int i
        cdef np.ndarray[np.float64_t, ndim=1] temp
        # Now we handle tf_obj
        self.vra = <VolumeRenderAccumulator *> \
            malloc(sizeof(VolumeRenderAccumulator))
        self.vra.fits = <FieldInterpolationTable *> \
            malloc(sizeof(FieldInterpolationTable) * 6)
        self.vra.n_fits = tf_obj.n_field_tables
        assert(self.vra.n_fits <= 6)
        self.vra.grey_opacity = getattr(tf_obj, "grey_opacity", 0)
        self.vra.n_samples = n_samples
        self.vra.light_dir = <np.float64_t *> malloc(sizeof(np.float64_t) * 3)
        self.vra.light_rgba = <np.float64_t *> malloc(sizeof(np.float64_t) * 4)
        light_dir /= np.sqrt(light_dir[0]**2 + light_dir[1]**2 + light_dir[2]**2)
        for i in range(3):
            self.vra.light_dir[i] = light_dir[i]
        for i in range(4):
            self.vra.light_rgba[i] = light_rgba[i]
        self.my_field_tables = []
        for i in range(self.vra.n_fits):
            temp = tf_obj.tables[i].y
            FIT_initialize_table(&self.vra.fits[i],
                      temp.shape[0],
                      <np.float64_t *> temp.data,
                      tf_obj.tables[i].x_bounds[0],
                      tf_obj.tables[i].x_bounds[1],
                      tf_obj.field_ids[i], tf_obj.weight_field_ids[i],
                      tf_obj.weight_table_ids[i])
            self.my_field_tables.append((tf_obj.tables[i],
                                         tf_obj.tables[i].y))
        for i in range(6):
            self.vra.field_table_ids[i] = tf_obj.field_table_ids[i]
        self.supp_data = <void *> self.vra

    cdef void setup(self, PartitionedGrid pg):
        self.sampler = volume_render_gradient_sampler

    def __dealloc__(self):
        return
        #free(self.vra.fits)
        #free(self.vra)
        #free(self.light_dir)
        #free(self.light_rgba)


@cython.boundscheck(False)
@cython.wraparound(False)
@cython.cdivision(True)
cdef int walk_volume(VolumeContainer *vc,
                     np.float64_t v_pos[3],
                     np.float64_t v_dir[3],
                     sampler_function *sampler,
                     void *data,
                     np.float64_t *return_t = NULL,
                     np.float64_t max_t = 1.0) nogil:
    cdef int cur_ind[3]
    cdef int step[3]
    cdef int x, y, i, hit, direction
    cdef np.float64_t intersect_t = 1.1
    cdef np.float64_t iv_dir[3]
    cdef np.float64_t tmax[3]
    cdef np.float64_t tdelta[3]
    cdef np.float64_t exit_t = -1.0, enter_t = -1.0
    cdef np.float64_t tl, temp_x, temp_y = -1
    if max_t > 1.0: max_t = 1.0
    direction = -1
    if vc.left_edge[0] <= v_pos[0] and v_pos[0] <= vc.right_edge[0] and \
       vc.left_edge[1] <= v_pos[1] and v_pos[1] <= vc.right_edge[1] and \
       vc.left_edge[2] <= v_pos[2] and v_pos[2] <= vc.right_edge[2]:
        intersect_t = 0.0
        direction = 3
    for i in range(3):
        if (v_dir[i] < 0):
            step[i] = -1
        elif (v_dir[i] == 0.0):
            step[i] = 0
            continue
        else:
            step[i] = 1
        iv_dir[i] = 1.0/v_dir[i]
        if direction == 3: continue
        x = (i+1) % 3
        y = (i+2) % 3
        if step[i] > 0:
            tl = (vc.left_edge[i] - v_pos[i])*iv_dir[i]
        else:
            tl = (vc.right_edge[i] - v_pos[i])*iv_dir[i]
        temp_x = (v_pos[x] + tl*v_dir[x])
        temp_y = (v_pos[y] + tl*v_dir[y])
        if fabs(temp_x - vc.left_edge[x]) < 1e-10*vc.dds[x]:
            temp_x = vc.left_edge[x]
        elif fabs(temp_x - vc.right_edge[x]) < 1e-10*vc.dds[x]:
            temp_x = vc.right_edge[x]
        if fabs(temp_y - vc.left_edge[y]) < 1e-10*vc.dds[y]:
            temp_y = vc.left_edge[y]
        elif fabs(temp_y - vc.right_edge[y]) < 1e-10*vc.dds[y]:
            temp_y = vc.right_edge[y]
        if vc.left_edge[x] <= temp_x and temp_x <= vc.right_edge[x] and \
           vc.left_edge[y] <= temp_y and temp_y <= vc.right_edge[y] and \
           0.0 <= tl and tl < intersect_t:
            direction = i
            intersect_t = tl
    if enter_t >= 0.0: intersect_t = enter_t 
    if not ((0.0 <= intersect_t) and (intersect_t < max_t)): return 0
    for i in range(3):
        # Two things have to be set inside this loop.
        # cur_ind[i], the current index of the grid cell the ray is in
        # tmax[i], the 't' until it crosses out of the grid cell
        tdelta[i] = step[i] * iv_dir[i] * vc.dds[i]
        if i == direction and step[i] > 0:
            # Intersection with the left face in this direction
            cur_ind[i] = 0
        elif i == direction and step[i] < 0:
            # Intersection with the right face in this direction
            cur_ind[i] = vc.dims[i] - 1
        else:
            # We are somewhere in the middle of the face
            temp_x = intersect_t * v_dir[i] + v_pos[i] # current position
            temp_y = ((temp_x - vc.left_edge[i])*vc.idds[i])
            cur_ind[i] =  <int> (floor(temp_y))
        if step[i] > 0:
            temp_y = (cur_ind[i] + 1) * vc.dds[i] + vc.left_edge[i]
        elif step[i] < 0:
            temp_y = cur_ind[i] * vc.dds[i] + vc.left_edge[i]
        tmax[i] = (temp_y - v_pos[i]) * iv_dir[i]
        if step[i] == 0:
            tmax[i] = 1e60
    # We have to jumpstart our calculation
    for i in range(3):
        if cur_ind[i] == vc.dims[i] and step[i] >= 0:
            return 0
        if cur_ind[i] == -1 and step[i] <= -1:
            return 0
    enter_t = intersect_t
    hit = 0
    while 1:
        hit += 1
        if tmax[0] < tmax[1]:
            if tmax[0] < tmax[2]:
                i = 0
            else:
                i = 2
        else:
            if tmax[1] < tmax[2]:
                i = 1
            else:
                i = 2
        exit_t = fmin(tmax[i], max_t)
        sampler(vc, v_pos, v_dir, enter_t, exit_t, cur_ind, data)
        cur_ind[i] += step[i]
        enter_t = tmax[i]
        tmax[i] += tdelta[i]
        if cur_ind[i] < 0 or cur_ind[i] >= vc.dims[i] or enter_t >= max_t:
            break
    if return_t != NULL: return_t[0] = exit_t
    return hit

def hp_pix2vec_nest(long nside, long ipix):
    raise NotImplementedError
    cdef double v[3]
    healpix_interface.pix2vec_nest(nside, ipix, v)
    cdef np.ndarray[np.float64_t, ndim=1] tr = np.empty((3,), dtype='float64')
    tr[0] = v[0]
    tr[1] = v[1]
    tr[2] = v[2]
    return tr

def arr_pix2vec_nest(long nside,
                     np.ndarray[np.int64_t, ndim=1] aipix):
    raise NotImplementedError
    cdef int n = aipix.shape[0]
    cdef int i
    cdef double v[3]
    cdef long ipix
    cdef np.ndarray[np.float64_t, ndim=2] tr = np.zeros((n, 3), dtype='float64')
    for i in range(n):
        ipix = aipix[i]
        healpix_interface.pix2vec_nest(nside, ipix, v)
        tr[i,0] = v[0]
        tr[i,1] = v[1]
        tr[i,2] = v[2]
    return tr

def hp_vec2pix_nest(long nside, double x, double y, double z):
    raise NotImplementedError
    cdef double v[3]
    v[0] = x
    v[1] = y
    v[2] = z
    cdef long ipix
    healpix_interface.vec2pix_nest(nside, v, &ipix)
    return ipix

def arr_vec2pix_nest(long nside,
                     np.ndarray[np.float64_t, ndim=1] x,
                     np.ndarray[np.float64_t, ndim=1] y,
                     np.ndarray[np.float64_t, ndim=1] z):
    raise NotImplementedError
    cdef int n = x.shape[0]
    cdef int i
    cdef double v[3]
    cdef long ipix
    cdef np.ndarray[np.int64_t, ndim=1] tr = np.zeros(n, dtype='int64')
    for i in range(n):
        v[0] = x[i]
        v[1] = y[i]
        v[2] = z[i]
        healpix_interface.vec2pix_nest(nside, v, &ipix)
        tr[i] = ipix
    return tr

def hp_pix2ang_nest(long nside, long ipnest):
    raise NotImplementedError
    cdef double theta, phi
    healpix_interface.pix2ang_nest(nside, ipnest, &theta, &phi)
    return (theta, phi)

def arr_pix2ang_nest(long nside, np.ndarray[np.int64_t, ndim=1] aipnest):
    raise NotImplementedError
    cdef int n = aipnest.shape[0]
    cdef int i
    cdef long ipnest
    cdef np.ndarray[np.float64_t, ndim=2] tr = np.zeros((n, 2), dtype='float64')
    cdef double theta, phi
    for i in range(n):
        ipnest = aipnest[i]
        healpix_interface.pix2ang_nest(nside, ipnest, &theta, &phi)
        tr[i,0] = theta
        tr[i,1] = phi
    return tr

def hp_ang2pix_nest(long nside, double theta, double phi):
    raise NotImplementedError
    cdef long ipix
    healpix_interface.ang2pix_nest(nside, theta, phi, &ipix)
    return ipix

def arr_ang2pix_nest(long nside,
                     np.ndarray[np.float64_t, ndim=1] atheta,
                     np.ndarray[np.float64_t, ndim=1] aphi):
    raise NotImplementedError
    cdef int n = atheta.shape[0]
    cdef int i
    cdef long ipnest
    cdef np.ndarray[np.int64_t, ndim=1] tr = np.zeros(n, dtype='int64')
    cdef double theta, phi
    for i in range(n):
        theta = atheta[i]
        phi = aphi[i]
        healpix_interface.ang2pix_nest(nside, theta, phi, &ipnest)
        tr[i] = ipnest
    return tr

@cython.boundscheck(False)
@cython.cdivision(False)
@cython.wraparound(False)
def pixelize_healpix(long nside,
                     np.ndarray[np.float64_t, ndim=1] values,
                     long ntheta, long nphi,
                     np.ndarray[np.float64_t, ndim=2] irotation):
    raise NotImplementedError
    # We will first to pix2vec, rotate, then calculate the angle
    cdef int i, j, thetai, phii
    cdef long ipix
    cdef double v0[3], v1[3]
    cdef double pi = 3.1415926
    cdef np.float64_t pi2 = pi/2.0
    cdef np.float64_t phi, theta
    cdef np.ndarray[np.float64_t, ndim=2] results
    cdef np.ndarray[np.int32_t, ndim=2] count
    results = np.zeros((ntheta, nphi), dtype="float64")
    count = np.zeros((ntheta, nphi), dtype="int32")

    cdef np.float64_t phi0 = 0
    cdef np.float64_t dphi = 2.0 * pi/(nphi-1)

    cdef np.float64_t theta0 = 0
    cdef np.float64_t dtheta = pi/(ntheta-1)
    # We assume these are the rotated theta and phi
    for thetai in range(ntheta):
        theta = theta0 + dtheta * thetai
        for phii in range(nphi):
            phi = phi0 + dphi * phii
            # We have our rotated vector
            v1[0] = cos(phi) * sin(theta)
            v1[1] = sin(phi) * sin(theta)
            v1[2] = cos(theta)
            # Now we rotate back
            for i in range(3):
                v0[i] = 0
                for j in range(3):
                    v0[i] += v1[j] * irotation[j,i]
            # Get the pixel this vector is inside
            healpix_interface.vec2pix_nest(nside, v0, &ipix)
            results[thetai, phii] = values[ipix]
            count[i, j] += 1
    return results, count
    #for i in range(ntheta):
    #    for j in range(nphi):
    #        if count[i,j] > 0:
    #            results[i,j] /= count[i,j]
    #return results, count

def healpix_aitoff_proj(np.ndarray[np.float64_t, ndim=1] pix_image,
                        long nside,
                        np.ndarray[np.float64_t, ndim=2] image,
                        np.ndarray[np.float64_t, ndim=2] irotation):
    raise NotImplementedError
    cdef double pi = np.pi
    cdef int i, j, k, l
    cdef np.float64_t x, y, z, zb
    cdef np.float64_t dx, dy, inside
    cdef double v0[3], v1[3]
    dx = 2.0 / (image.shape[1] - 1)
    dy = 2.0 / (image.shape[0] - 1)
    cdef np.float64_t s2 = sqrt(2.0)
    cdef long ipix
    for i in range(image.shape[1]):
        x = (-1.0 + i*dx)*s2*2.0
        for j in range(image.shape[0]):
            y = (-1.0 + j * dy)*s2
            zb = (x*x/8.0 + y*y/2.0 - 1.0)
            if zb > 0: continue
            z = (1.0 - (x/4.0)**2.0 - (y/2.0)**2.0)
            z = z**0.5
            # Longitude
            phi = (2.0*atan(z*x/(2.0 * (2.0*z*z-1.0))) + pi)
            # Latitude
            # We shift it into co-latitude
            theta = (asin(z*y) + pi/2.0)
            # Now to account for rotation we translate into vectors
            v1[0] = cos(phi) * sin(theta)
            v1[1] = sin(phi) * sin(theta)
            v1[2] = cos(theta)
            for k in range(3):
                v0[k] = 0
                for l in range(3):
                    v0[k] += v1[l] * irotation[l,k]
            healpix_interface.vec2pix_nest(nside, v0, &ipix)
            #print "Rotated", v0[0], v0[1], v0[2], v1[0], v1[1], v1[2], ipix, pix_image[ipix]
            image[j, i] = pix_image[ipix]

def arr_fisheye_vectors(int resolution, np.float64_t fov, int nimx=1, int
        nimy=1, int nimi=0, int nimj=0, np.float64_t off_theta=0.0, np.float64_t
        off_phi=0.0):
    # We now follow figures 4-7 of:
    # http://paulbourke.net/miscellaneous/domefisheye/fisheye/
    # ...but all in Cython.
    cdef np.ndarray[np.float64_t, ndim=3] vp
    cdef int i, j
    cdef np.float64_t r, phi, theta, px, py
    cdef np.float64_t fov_rad = fov * np.pi / 180.0
    cdef int nx = resolution/nimx
    cdef int ny = resolution/nimy
    vp = np.zeros((nx,ny, 3), dtype="float64")
    for i in range(nx):
        px = (2.0 * (nimi*nx + i)) / resolution - 1.0
        for j in range(ny):
            py = (2.0 * (nimj*ny + j)) / resolution - 1.0
            r = (px*px + py*py)**0.5
            if r > 1.01:
                vp[i,j,0] = vp[i,j,1] = vp[i,j,2] = 0.0
                continue
            phi = atan2(py, px)
            theta = r * fov_rad / 2.0
            theta += off_theta
            phi += off_phi
            vp[i,j,0] = sin(theta) * cos(phi)
            vp[i,j,1] = sin(theta) * sin(phi)
            vp[i,j,2] = cos(theta)
    return vp

<|MERGE_RESOLUTION|>--- conflicted
+++ resolved
@@ -393,20 +393,16 @@
         else:
             if not (vp_pos.shape[0] == vp_dir.shape[0] == image.shape[0]) or \
                not (vp_pos.shape[1] == vp_dir.shape[1] == image.shape[1]):
-                msg = "Bad lens shape / direction for %s\n" % (self.lens_type)
-                msg += "Shapes: (%s - %s - %s) and (%s - %s - %s)" % (
+                print "Bad lense shape / direction for %s" % (self.lens_type)
+                print "Shapes: (%s - %s - %s) and (%s - %s - %s)" % (
                     vp_pos.shape[0], vp_dir.shape[0], image.shape[0],
                     vp_pos.shape[1], vp_dir.shape[1], image.shape[1])
-<<<<<<< HEAD
-                raise RuntimeError
+                raise RuntimeError(msg)
+
             if camera_data is not None and "perspective" in self.lens_type:
                 self.extent_function = calculate_extent_perspective
             else:
                 self.extent_function = calculate_extent_null
-=======
-                raise RuntimeError(msg)
-            self.extent_function = calculate_extent_null
->>>>>>> 6fd62db3
             self.vector_function = generate_vector_info_null
 
         self.sampler = NULL
