--- conflicted
+++ resolved
@@ -359,18 +359,14 @@
             break
     if parallel_capable:
         communication_system.push_with_ids(all_new_comms[my_new_id].tolist())
-    obj_iter = itertools.islice(enumerate(objects), my_new_id, None, njobs)
+    obj_ids = na.arange(len(objects))
 
     to_share = {}
-<<<<<<< HEAD
-    for result_id, obj in obj_iter:
-=======
     # If our objects object is slice-aware, like time series data objects are,
     # this will prevent intermediate objects from being created.
     oiter = itertools.izip(obj_ids[my_new_id::njobs],
                            objects[my_new_id::njobs])
     for result_id, obj in oiter:
->>>>>>> 8ada2129
         if storage is not None:
             rstore = ResultsStorage()
             rstore.result_id = result_id
@@ -804,6 +800,14 @@
         self._grids = self.comm._grids
         self._distributed = self.comm._distributed
 
+    def _get_objs(self, attr, *args, **kwargs):
+        if self._distributed:
+            rr = kwargs.pop("round_robin", False)
+            self._initialize_parallel(*args, **kwargs)
+            return ParallelObjectIterator(self, attr=attr,
+                    round_robin=rr)
+        return ObjectIterator(self, attr=attr)
+
     def _get_grids(self, *args, **kwargs):
         if self._distributed:
             self._initialize_parallel(*args, **kwargs)
