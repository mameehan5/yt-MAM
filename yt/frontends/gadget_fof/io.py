--- conflicted
+++ resolved
@@ -27,13 +27,8 @@
         for chunk in chunks:
             for obj in chunk.objs:
                 data_files.update(obj.data_files)
-<<<<<<< HEAD
         for data_file in sorted(data_files, key=lambda x: (x.filename, x.start)):
-            with h5py.File(data_file.filename, "r") as f:
-=======
-        for data_file in sorted(data_files):
             with h5py.File(data_file.filename, mode="r") as f:
->>>>>>> 19f9db76
                 for ptype, field_list in sorted(ptf.items()):
                     coords = data_file._get_particle_positions(ptype, f=f)
                     if coords is None:
@@ -77,14 +72,9 @@
         for chunk in chunks:
             for obj in chunk.objs:
                 data_files.update(obj.data_files)
-<<<<<<< HEAD
         for data_file in sorted(data_files, key=lambda x: (x.filename, x.start)):
             si, ei = data_file.start, data_file.end
-            with h5py.File(data_file.filename, "r") as f:
-=======
-        for data_file in sorted(data_files):
             with h5py.File(data_file.filename, mode="r") as f:
->>>>>>> 19f9db76
                 for ptype, field_list in sorted(ptf.items()):
                     pcount = data_file.total_particles[ptype]
                     if pcount == 0:
