--- conflicted
+++ resolved
@@ -85,21 +85,13 @@
     return data.convert("x-velocity")
 for ax in ['x','y','z']:
     f = KnownRAMSESFields["%s-velocity" % ax]
-<<<<<<< HEAD
     f.units = "cm / s"
-=======
->>>>>>> c1f15d24
     f._convert_function = _convertVelocity
     f.take_log = False
 
 def _convertParticleMass(data):
     return data.convert("mass")
 
-<<<<<<< HEAD
-KnownRAMSESFields["all", "particle_mass"]._convert_function = \
-        _convertParticleMass
-KnownRAMSESFields["all", "particle_mass"]._units = "g"
-=======
 def _setup_particle_fields(registry, ptype):
     particle_vector_functions(ptype,
             ["particle_position_%s" % ax for ax in 'xyz'],
@@ -112,7 +104,7 @@
         fn = "particle_velocity_%s" % ax
         registry.add_field((ptype, fn), function=NullFunc,
                   convert_function=_convertVelocity,
-                  units = r"\rm{cm}/\rm{s}",
+                  units = "cm / s",
                   take_log = False,
                   particle_type=True)
     for fn in ["particle_position_%s" % ax for ax in 'xyz'] + \
@@ -124,9 +116,9 @@
       function=TranslationFunc((ptype, "particle_identifier")),
       particle_type = True)
     registry.add_field((ptype, "particle_mass"), function=NullFunc, 
-              particle_type=True, convert_function = _convertParticleMass)
+              particle_type=True, convert_function = _convertParticleMass,
+              units = "g")
     return
->>>>>>> c1f15d24
 
 def _Temperature(field, data):
     rv = data["Pressure"]/data["Density"]
