--- conflicted
+++ resolved
@@ -399,13 +399,9 @@
         else:
             if self.parameters["OutputListOn"]:
                 a_values = [float(a) for a in 
-<<<<<<< HEAD
-                            open(self.parameters["OutputListFilename"], "r").readlines()]
-=======
                             open(os.path.join(self.data_dir, 
                                  self.parameters["OutputListFilename"]), 
                             "r").readlines()]
->>>>>>> 0b78f46f
             else:
                 a_values = [float(self.parameters["TimeOfFirstSnapshot"])]
                 time_max = float(self.parameters["TimeMax"])
