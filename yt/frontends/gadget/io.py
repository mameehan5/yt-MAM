"""
Gadget data-file handling functions




"""
from __future__ import print_function

#-----------------------------------------------------------------------------
# Copyright (c) 2013, yt Development Team.
#
# Distributed under the terms of the Modified BSD License.
#
# The full license is in the file COPYING.txt, distributed with this software.
#-----------------------------------------------------------------------------

import numpy as np
import os

from yt.extern.six import string_types
from yt.utilities.io_handler import \
    BaseIOHandler
from yt.utilities.lib.geometry_utils import \
    compute_morton
from yt.utilities.logger import ytLogger as mylog
from yt.utilities.on_demand_imports import _h5py as h5py

from .data_structures import \
    _get_gadget_format

from .definitions import \
    gadget_hdf5_ptypes


class IOHandlerGadgetHDF5(BaseIOHandler):
    _dataset_type = "gadget_hdf5"
    _vector_fields = ("Coordinates", "Velocity", "Velocities")
    _known_ptypes = gadget_hdf5_ptypes
    _var_mass = None
    _element_names = ('Hydrogen', 'Helium', 'Carbon', 'Nitrogen', 'Oxygen',
                       'Neon', 'Magnesium', 'Silicon', 'Iron' )


    @property
    def var_mass(self):
        if self._var_mass is None:
            vm = []
            for i, v in enumerate(self.ds["Massarr"]):
                if v == 0:
                    vm.append(self._known_ptypes[i])
            self._var_mass = tuple(vm)
        return self._var_mass

    def _read_fluid_selection(self, chunks, selector, fields, size):
        raise NotImplementedError

    def _read_particle_coords(self, chunks, ptf):
        # This will read chunks and yield the results.
        chunks = list(chunks)
        data_files = set([])
        for chunk in chunks:
            for obj in chunk.objs:
                data_files.update(obj.data_files)
        for data_file in sorted(data_files, key=lambda x: x.filename):
            f = h5py.File(data_file.filename, "r")
            # This double-reads
            for ptype, field_list in sorted(ptf.items()):
                if data_file.total_particles[ptype] == 0:
                    continue
                x = f["/%s/Coordinates" % ptype][:,0].astype("float64")
                y = f["/%s/Coordinates" % ptype][:,1].astype("float64")
                z = f["/%s/Coordinates" % ptype][:,2].astype("float64")
                yield ptype, (x, y, z)
            f.close()

    def _read_particle_fields(self, chunks, ptf, selector):
        # Now we have all the sizes, and we can allocate
        data_files = set([])
        for chunk in chunks:
            for obj in chunk.objs:
                data_files.update(obj.data_files)
        for data_file in sorted(data_files, key=lambda x: x.filename):
            f = h5py.File(data_file.filename, "r")
            for ptype, field_list in sorted(ptf.items()):
                if data_file.total_particles[ptype] == 0:
                    continue
                g = f["/%s" % ptype]
                coords = g["Coordinates"][:].astype("float64")
                mask = selector.select_points(
                            coords[:,0], coords[:,1], coords[:,2], 0.0)
                del coords
                if mask is None: continue
                for field in field_list:

                    if field in ("Mass", "Masses") and \
                        ptype not in self.var_mass:
                        data = np.empty(mask.sum(), dtype="float64")
                        ind = self._known_ptypes.index(ptype)
                        data[:] = self.ds["Massarr"][ind]

                    elif field in self._element_names:
                        rfield = 'ElementAbundance/' + field
                        data = g[rfield][:][mask,...]
                    elif field.startswith("Metallicity_"):
                        col = int(field.rsplit("_", 1)[-1])
                        data = g["Metallicity"][:,col][mask]
                    elif field.startswith("Chemistry_"):
                        col = int(field.rsplit("_", 1)[-1])
                        data = g["ChemistryAbundances"][:,col][mask]
                    else:
                        data = g[field][:][mask,...]

                    yield (ptype, field), data
            f.close()

    def _initialize_index(self, data_file, regions):
        index_ptype = self.index_ptype
        f = h5py.File(data_file.filename, "r")
        if index_ptype == "all":
            pcount = f["/Header"].attrs["NumPart_ThisFile"][:].sum()
            keys = f.keys()
        else:
            pt = int(index_ptype[-1])
            pcount = f["/Header"].attrs["NumPart_ThisFile"][pt]
            keys = [index_ptype]
        morton = np.empty(pcount, dtype='uint64')
        ind = 0
        for key in keys:
            if not key.startswith("PartType"): continue
            if "Coordinates" not in f[key]: continue
            ds = f[key]["Coordinates"]
            dt = ds.dtype.newbyteorder("N") # Native
            pos = np.empty(ds.shape, dtype=dt)
            pos[:] = ds
            regions.add_data_file(pos, data_file.file_id,
                                  data_file.ds.filter_bbox)
            morton[ind:ind+pos.shape[0]] = compute_morton(
                pos[:,0], pos[:,1], pos[:,2],
                data_file.ds.domain_left_edge,
                data_file.ds.domain_right_edge,
                data_file.ds.filter_bbox)
            ind += pos.shape[0]
        f.close()
        return morton

    def _count_particles(self, data_file):
        f = h5py.File(data_file.filename, "r")
        pcount = f["/Header"].attrs["NumPart_ThisFile"][:]
        f.close()
        npart = dict(("PartType%s" % (i), v) for i, v in enumerate(pcount))
        return npart


    def _identify_fields(self, data_file):
        f = h5py.File(data_file.filename, "r")
        fields = []
        cname = self.ds._particle_coordinates_name  # Coordinates
        mname = self.ds._particle_mass_name  # Mass

        # loop over all keys in OWLS hdf5 file
        #--------------------------------------------------
        for key in f.keys():

            # only want particle data
            #--------------------------------------
            if not key.startswith("PartType"):
                continue

            # particle data group
            #--------------------------------------
            g = f[key]
            if cname not in g:
                continue

            # note str => not unicode!
            ptype = str(key)
            if ptype not in self.var_mass:
                fields.append((ptype, mname))

            # loop over all keys in PartTypeX group
            #----------------------------------------
            for k in g.keys():

                if k == 'ElementAbundance':
                    gp = g[k]
                    for j in gp.keys():
                        kk = j
                        fields.append((ptype, str(kk)))
                elif k == 'Metallicity' and len(g[k].shape) > 1:
                    # Vector of metallicity
                    for i in range(g[k].shape[1]):
                        fields.append((ptype, "Metallicity_%02i" % i))
                elif k == "ChemistryAbundances" and len(g[k].shape) > 1:
                    for i in range(g[k].shape[1]):
                        fields.append((ptype, "Chemistry_%03i" % i))
                else:
                    kk = k
                    if not hasattr(g[kk], "shape"):
                        continue
                    if len(g[kk].shape) > 1:
                        self._vector_fields[kk] = g[kk].shape[1]
                    fields.append((ptype, str(kk)))

        f.close()
        return fields, {}

ZeroMass = object()

class IOHandlerGadgetBinary(BaseIOHandler):
    _dataset_type = "gadget_binary"
    _vector_fields = (("Coordinates", 3),
                      ("Velocity", 3),
                      ("Velocities", 3),
                      ("FourMetalFractions", 4))

    # Particle types (Table 3 in GADGET-2 user guide)
    #
    # Blocks in the file:
    #   HEAD
    #   POS
    #   VEL
    #   ID
    #   MASS    (variable mass only)
    #   U       (gas only)
    #   RHO     (gas only)
    #   HSML    (gas only)
    #   POT     (only if enabled in makefile)
    #   ACCE    (only if enabled in makefile)
    #   ENDT    (only if enabled in makefile)
    #   TSTP    (only if enabled in makefile)

    _var_mass = None

    def __init__(self, ds, *args, **kwargs):
        self._vector_fields = dict(self._vector_fields)
        self._fields = ds._field_spec
        self._ptypes = ds._ptype_spec
        self.data_files = set([])
        self._format =  _get_gadget_format(ds.parameter_filename)#default gadget format 1
        super(IOHandlerGadgetBinary, self).__init__(ds, *args, **kwargs)

    @property
    def var_mass(self):
        if self._var_mass is None:
            vm = []
            for i, v in enumerate(self.ds["Massarr"]):
                if v == 0:
                    vm.append(self._ptypes[i])
            self._var_mass = tuple(vm)
        return self._var_mass

    def _read_fluid_selection(self, chunks, selector, fields, size):
        raise NotImplementedError

    def _read_particle_coords(self, chunks, ptf):
        data_files = set([])
        for chunk in chunks:
            for obj in chunk.objs:
                data_files.update(obj.data_files)
        for data_file in sorted(data_files):
            poff = data_file.field_offsets
            tp = data_file.total_particles
            f = open(data_file.filename, "rb")
            for ptype in ptf:
                # This is where we could implement sub-chunking
                f.seek(poff[ptype, "Coordinates"], os.SEEK_SET)
                pos = self._read_field_from_file(f,
                            tp[ptype], "Coordinates")
                yield ptype, (pos[:,0], pos[:,1], pos[:,2])
            f.close()

    def _read_particle_fields(self, chunks, ptf, selector):
        data_files = set([])
        for chunk in chunks:
            for obj in chunk.objs:
                data_files.update(obj.data_files)
        for data_file in sorted(data_files):
            poff = data_file.field_offsets
            tp = data_file.total_particles
            f = open(data_file.filename, "rb")
            for ptype, field_list in sorted(ptf.items()):
                f.seek(poff[ptype, "Coordinates"], os.SEEK_SET)
                pos = self._read_field_from_file(f,
                            tp[ptype], "Coordinates")
                mask = selector.select_points(
                    pos[:,0], pos[:,1], pos[:,2], 0.0)
                del pos
                if mask is None: continue
                for field in field_list:
                    if field == "Mass" and ptype not in self.var_mass:
                        data = np.empty(mask.sum(), dtype="float64")
                        m = self.ds.parameters["Massarr"][
                            self._ptypes.index(ptype)]
                        data[:] = m
                        yield (ptype, field), data
                        continue
                    f.seek(poff[ptype, field], os.SEEK_SET)
                    data = self._read_field_from_file(f, tp[ptype], field)
                    data = data[mask,...]
                    yield (ptype, field), data
            f.close()

    def _read_field_from_file(self, f, count, name):
        if count == 0: return
        if name == "ParticleIDs":
            dt = {True:'uint64', False:'uint32'}[self.ds.long_ids]
        else:
            dt = "float32"
        if name in self._vector_fields:
            count *= self._vector_fields[name]
        arr = np.fromfile(f, dtype=dt, count = count)
        if name in self._vector_fields:
            factor = self._vector_fields[name]
<<<<<<< HEAD
            arr = arr.reshape((count/factor, factor), order="C")
        return np.asarray(arr, dtype="float64")
=======
            arr = arr.reshape((count//factor, factor), order="C")
        return arr.astype("float64")
>>>>>>> bcd44287

    def _yield_coordinates(self, data_file):
        count = sum(data_file.total_particles.values())
        pos = np.empty((count, 3), dtype='float64')
        with open(data_file.filename, "rb") as f:
            # We add on an additionally 4 for the first record.
            f.seek(data_file._position_offset + 4)
            # The first total_particles * 3 values are positions
            pp = np.fromfile(f, dtype = 'float32', count = count*3)
            pp.shape = (count, 3)
        yield pp

    def _yield_field(self, data_file, field, ptypes=None):
        poff = data_file.field_offsets
        tp = data_file.total_particles
        if ptypes is None:
            ptype = None
            for t in self._ptypes:
                if tp[t] > 0:
                    ptype = t
                    break
            with open(data_file.filename, "rb") as f:
                f.seek(poff[ptype, field], os.SEEK_SET)
                pp = self._read_field_from_file(f,
                                                sum(data_file.total_particles.values()),
                                                field)
            yield pp
        else:
            plist = []
            with open(data_file.filename, "rb") as f:
                for ptype in ptypes:
                    f.seek(poff[ptype, field], os.SEEK_SET)
                    pp = self._read_field_from_file(f,
                                                    tp[ptype], 
                                                    field)
                    yield ptype, pp


    def _count_particles(self, data_file):
        npart = dict((self._ptypes[i], v)
            for i, v in enumerate(data_file.header["Npart"]))
        return npart

    # header is 256, but we have 4 at beginning and end for ints
    _field_size = 4
    def _calculate_field_offsets(self, field_list, pcount,
                                 offset, file_size = None):
        # field_list is (ftype, fname) but the blocks are ordered
        # (fname, ftype) in the file.
        pos = offset
        fs = self._field_size
        offsets = {}
        for field in self._fields:
            if field == "ParticleIDs" and self.ds.long_ids:
                fs = 8
            else:
                fs = 4
            if not isinstance(field, string_types):
                field = field[0]
            if not any( (ptype, field) in field_list
                        for ptype in self._ptypes):
                continue
            if self._format == 2:
                pos += 20 #skip block header
            elif self._format == 1:
                pos += 4
            else:
                raise RuntimeError("incorrect Gadget format %s!" % str(self._format))
            any_ptypes = False
            for ptype in self._ptypes:
                if field == "Mass" and ptype not in self.var_mass:
                    continue
                if (ptype, field) not in field_list:
                    continue
                offsets[(ptype, field)] = pos
                any_ptypes = True
                if field in self._vector_fields:
                    pos += self._vector_fields[field] * pcount[ptype] * fs
                else:
                    pos += pcount[ptype] * fs
            pos += 4
            if not any_ptypes: pos -= 8
        if file_size is not None:
<<<<<<< HEAD
            if file_size != pos:
                diff = file_size - pos
                possible = []
                for ptype, psize in sorted(pcount.items()):
                    if psize == 0: continue
                    if float(diff) / psize == int(float(diff)/psize):
                        possible.append(ptype)
=======
            if (file_size != pos) & (self._format == 1): #ignore the rest of format 2 
>>>>>>> bcd44287
                mylog.warning("Your Gadget-2 file may have extra " +
                              "columns or different precision! " +
                              "(%s diff => %s?)", diff, possible
                )
        return offsets

    def _identify_fields(self, domain):
        # We can just look at the particle counts.
        field_list = []
        tp = domain.total_particles
        for i, ptype in enumerate(self._ptypes):
            count = tp[ptype]
            if count == 0: continue
            m = domain.header["Massarr"][i]
            for field in self._fields:
                if isinstance(field, tuple):
                    field, req = field
                    if req is ZeroMass:
                        if m > 0.0 : continue
                    elif isinstance(req, tuple) and ptype in req:
                        pass
                    elif req != ptype:
                        continue
                field_list.append((ptype, field))
        return field_list, {}<|MERGE_RESOLUTION|>--- conflicted
+++ resolved
@@ -312,13 +312,8 @@
         arr = np.fromfile(f, dtype=dt, count = count)
         if name in self._vector_fields:
             factor = self._vector_fields[name]
-<<<<<<< HEAD
-            arr = arr.reshape((count/factor, factor), order="C")
+            arr = arr.reshape((count//factor, factor), order="C")
         return np.asarray(arr, dtype="float64")
-=======
-            arr = arr.reshape((count//factor, factor), order="C")
-        return arr.astype("float64")
->>>>>>> bcd44287
 
     def _yield_coordinates(self, data_file):
         count = sum(data_file.total_particles.values())
@@ -402,21 +397,16 @@
             pos += 4
             if not any_ptypes: pos -= 8
         if file_size is not None:
-<<<<<<< HEAD
-            if file_size != pos:
+            if (file_size != pos) & (self._format == 1): #ignore the rest of format 2 
                 diff = file_size - pos
                 possible = []
                 for ptype, psize in sorted(pcount.items()):
                     if psize == 0: continue
                     if float(diff) / psize == int(float(diff)/psize):
                         possible.append(ptype)
-=======
-            if (file_size != pos) & (self._format == 1): #ignore the rest of format 2 
->>>>>>> bcd44287
                 mylog.warning("Your Gadget-2 file may have extra " +
                               "columns or different precision! " +
-                              "(%s diff => %s?)", diff, possible
-                )
+                              "(%s diff => %s?)", diff, possible)
         return offsets
 
     def _identify_fields(self, domain):
