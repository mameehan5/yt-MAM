import numpy as np
import glob
import os

from unyt import \
    dimensions, \
    unyt_array
from unyt.unit_registry import \
    UnitRegistry

from yt.convenience import \
    load
from yt.funcs import \
    only_on_root
from yt.data_objects.time_series import \
    SimulationTimeSeries, DatasetSeries
from yt.utilities.cosmology import \
    Cosmology
from yt.utilities.exceptions import \
    InvalidSimulationTimeSeries, \
    MissingParameter, \
    NoStoppingCondition, \
    YTOutputNotIdentified
from yt.utilities.logger import ytLogger as \
    mylog
from yt.utilities.parallel_tools.parallel_analysis_interface import \
    parallel_objects

class EnzoSimulation(SimulationTimeSeries):
    r"""
    Initialize an Enzo Simulation object.

    Upon creation, the parameter file is parsed and the time and redshift
    are calculated and stored in all_outputs.  A time units dictionary is
    instantiated to allow for time outputs to be requested with physical
    time units.  The get_time_series can be used to generate a
    DatasetSeries object.

    parameter_filename : str
        The simulation parameter file.
    find_outputs : bool
        If True, subdirectories within the GlobalDir directory are
        searched one by one for datasets.  Time and redshift
        information are gathered by temporarily instantiating each
        dataset.  This can be used when simulation data was created
        in a non-standard way, making it difficult to guess the
        corresponding time and redshift information.
        Default: False.

    Examples
    --------
    >>> import yt
    >>> es = yt.simulation("enzo_tiny_cosmology/32Mpc_32.enzo", "Enzo")
    >>> es.get_time_series()
    >>> for ds in es:
    ...     print(ds.current_time)

    """

    def __init__(self, parameter_filename, find_outputs=False):
        self.simulation_type = "grid"
        self.key_parameters = ["stop_cycle"]
        SimulationTimeSeries.__init__(self, parameter_filename,
                                      find_outputs=find_outputs)

    def _set_units(self):
        self.unit_registry = UnitRegistry()
        self.unit_registry.add("code_time", 1.0, dimensions.time)
        self.unit_registry.add("code_length", 1.0, dimensions.length)
        if self.cosmological_simulation:
            # Instantiate EnzoCosmology object for units and time conversions.
            self.cosmology = \
              EnzoCosmology(self.parameters['CosmologyHubbleConstantNow'],
                            self.parameters['CosmologyOmegaMatterNow'],
                            self.parameters['CosmologyOmegaLambdaNow'],
                            self.parameters.get('CosmologyOmegaRadiationNow', 0.0),
                            0.0, self.parameters['CosmologyInitialRedshift'],
                            unit_registry=self.unit_registry)

            self.time_unit = self.cosmology.time_unit.in_units("s")
            if 'h' in self.unit_registry:
                self.unit_registry.modify('h', self.hubble_constant)
            else:
                self.unit_registry.add('h', self.hubble_constant,
                                       dimensions.dimensionless)
            # Comoving lengths
            for my_unit in ["m", "pc", "AU"]:
                new_unit = "%scm" % my_unit
                # technically not true, but should be ok
                self.unit_registry.add(new_unit, self.unit_registry.lut[my_unit][0],
                                       dimensions.length, "\\rm{%s}/(1+z)" % my_unit,
                                       prefixable=True)
            self.length_unit = self.quan(self.box_size, "Mpccm / h",
                                         registry=self.unit_registry)
        else:
            self.time_unit = self.quan(self.parameters["TimeUnits"], "s")
            self.length_unit = self.quan(self.parameters["LengthUnits"], "cm")
        self.box_size = self.length_unit
        self.domain_left_edge = self.domain_left_edge * self.length_unit
        self.domain_right_edge = self.domain_right_edge * self.length_unit
        self.unit_registry.modify("code_time", self.time_unit)
        self.unit_registry.modify("code_length", self.length_unit)
        self.unit_registry.add("unitary", float(self.box_size.in_base()),
                               self.length_unit.units.dimensions)

    def get_time_series(self, time_data=True, redshift_data=True,
                        initial_time=None, final_time=None,
                        initial_redshift=None, final_redshift=None,
                        initial_cycle=None, final_cycle=None,
                        times=None, redshifts=None, tolerance=None,
                        parallel=True, setup_function=None):

        """
        Instantiate a DatasetSeries object for a set of outputs.

        If no additional keywords given, a DatasetSeries object will be
        created with all potential datasets created by the simulation.

        Outputs can be gather by specifying a time or redshift range
        (or combination of time and redshift), with a specific list of
        times or redshifts, a range of cycle numbers (for cycle based
        output), or by simply searching all subdirectories within the
        simulation directory.

        time_data : bool
            Whether or not to include time outputs when gathering
            datasets for time series.
            Default: True.
        redshift_data : bool
            Whether or not to include redshift outputs when gathering
            datasets for time series.
            Default: True.
        initial_time : tuple of type (float, str)
            The earliest time for outputs to be included.  This should be
            given as the value and the string representation of the units.
            For example, (5.0, "Gyr").  If None, the initial time of the
            simulation is used.  This can be used in combination with
            either final_time or final_redshift.
            Default: None.
        final_time : tuple of type (float, str)
            The latest time for outputs to be included.  This should be
            given as the value and the string representation of the units.
            For example, (13.7, "Gyr"). If None, the final time of the
            simulation is used.  This can be used in combination with either
            initial_time or initial_redshift.
            Default: None.
        times : tuple of type (float array, str)
            A list of times for which outputs will be found and the units
            of those values.  For example, ([0, 1, 2, 3], "s").
            Default: None.
        initial_redshift : float
            The earliest redshift for outputs to be included.  If None,
            the initial redshift of the simulation is used.  This can be
            used in combination with either final_time or
            final_redshift.
            Default: None.
        final_redshift : float
            The latest redshift for outputs to be included.  If None,
            the final redshift of the simulation is used.  This can be
            used in combination with either initial_time or
            initial_redshift.
            Default: None.
        redshifts : array_like
            A list of redshifts for which outputs will be found.
            Default: None.
        initial_cycle : float
            The earliest cycle for outputs to be included.  If None,
            the initial cycle of the simulation is used.  This can
            only be used with final_cycle.
            Default: None.
        final_cycle : float
            The latest cycle for outputs to be included.  If None,
            the final cycle of the simulation is used.  This can
            only be used in combination with initial_cycle.
            Default: None.
        tolerance : float
            Used in combination with "times" or "redshifts" keywords,
            this is the tolerance within which outputs are accepted
            given the requested times or redshifts.  If None, the
            nearest output is always taken.
            Default: None.
        parallel : bool/int
            If True, the generated DatasetSeries will divide the work
            such that a single processor works on each dataset.  If an
            integer is supplied, the work will be divided into that
            number of jobs.
            Default: True.
        setup_function : callable, accepts a ds
            This function will be called whenever a dataset is loaded.

        Examples
        --------

        >>> import yt
        >>> es = yt.simulation("enzo_tiny_cosmology/32Mpc_32.enzo", "Enzo")
        >>> es.get_time_series(initial_redshift=10, final_time=(13.7, "Gyr"),
                               redshift_data=False)
        >>> for ds in es:
        ...     print(ds.current_time)
        >>> es.get_time_series(redshifts=[3, 2, 1, 0])
        >>> for ds in es:
        ...     print(ds.current_time)

        """

        if (initial_redshift is not None or \
            final_redshift is not None) and \
            not self.cosmological_simulation:
            raise InvalidSimulationTimeSeries(
                "An initial or final redshift has been given for a " +
                "noncosmological simulation.")

        if time_data and redshift_data:
            my_all_outputs = self.all_outputs
        elif time_data:
            my_all_outputs = self.all_time_outputs
        elif redshift_data:
            my_all_outputs = self.all_redshift_outputs
        else:
            raise InvalidSimulationTimeSeries('Both time_data and redshift_data are False.')

        if not my_all_outputs:
            DatasetSeries.__init__(self, outputs=[], parallel=parallel)
            mylog.info("0 outputs loaded into time series.")
            return

        # Apply selection criteria to the set.
        if times is not None:
            my_outputs = self._get_outputs_by_key("time", times,
                                                  tolerance=tolerance,
                                                  outputs=my_all_outputs)

        elif redshifts is not None:
            my_outputs = self._get_outputs_by_key("redshift", redshifts,
                                                  tolerance=tolerance,
                                                  outputs=my_all_outputs)

        elif initial_cycle is not None or final_cycle is not None:
            if initial_cycle is None:
                initial_cycle = 0
            else:
                initial_cycle = max(initial_cycle, 0)
            if final_cycle is None:
                final_cycle = self.parameters['StopCycle']
            else:
                final_cycle = min(final_cycle, self.parameters['StopCycle'])

            my_outputs = my_all_outputs[int(np.ceil(float(initial_cycle) /
                                                    self.parameters['CycleSkipDataDump'])):
                                        (final_cycle /  self.parameters['CycleSkipDataDump'])+1]

        else:
            if initial_time is not None:
                if isinstance(initial_time, float):
                    my_initial_time = self.quan(initial_time, "code_time")
                elif isinstance(initial_time, tuple) and len(initial_time) == 2:
<<<<<<< HEAD
                    initial_time = self.quan(*initial_time)
                elif not isinstance(initial_time, unyt_array):
=======
                    my_initial_time = self.quan(*initial_time)
                elif not isinstance(initial_time, YTArray):
>>>>>>> 22a71c1d
                    raise RuntimeError(
                        "Error: initial_time must be given as a float or " +
                        "tuple of (value, units).")
            elif initial_redshift is not None:
                my_initial_time = self.cosmology.t_from_z(initial_redshift)
            else:
                my_initial_time = self.initial_time

            if final_time is not None:
                if isinstance(final_time, float):
                    my_final_time = self.quan(final_time, "code_time")
                elif isinstance(final_time, tuple) and len(final_time) == 2:
<<<<<<< HEAD
                    final_time = self.quan(*final_time)
                elif not isinstance(final_time, unyt_array):
=======
                    my_final_time = self.quan(*final_time)
                elif not isinstance(final_time, YTArray):
>>>>>>> 22a71c1d
                    raise RuntimeError(
                        "Error: final_time must be given as a float or " +
                        "tuple of (value, units).")
            elif final_redshift is not None:
                my_final_time = self.cosmology.t_from_z(final_redshift)
            else:
                my_final_time = self.final_time

            my_initial_time.convert_to_units("s")
            my_final_time.convert_to_units("s")
            my_times = np.array([a['time'] for a in my_all_outputs])
            my_indices = np.digitize([my_initial_time, my_final_time], my_times)
            if my_initial_time == my_times[my_indices[0] - 1]: my_indices[0] -= 1
            my_outputs = my_all_outputs[my_indices[0]:my_indices[1]]

        init_outputs = []
        for output in my_outputs:
            if os.path.exists(output['filename']):
                init_outputs.append(output['filename'])

        DatasetSeries.__init__(self, outputs=init_outputs, parallel=parallel,
                                setup_function=setup_function)
        mylog.info("%d outputs loaded into time series.", len(init_outputs))

    def _parse_parameter_file(self):
        """
        Parses the parameter file and establishes the various
        dictionaries.
        """

        self.conversion_factors = {}
        redshift_outputs = []

        # Let's read the file
        lines = open(self.parameter_filename).readlines()
        for line in (l.strip() for l in lines):
            if '#' in line: line = line[0:line.find('#')]
            if '//' in line: line = line[0:line.find('//')]
            if len(line) < 2: continue
            param, vals = (i.strip() for i in line.split("=", 1))
            # First we try to decipher what type of value it is.
            vals = vals.split()
            # Special case approaching.
            if "(do" in vals: vals = vals[:1]
            if len(vals) == 0:
                pcast = str # Assume NULL output
            else:
                v = vals[0]
                # Figure out if it's castable to floating point:
                try:
                    float(v)
                except ValueError:
                    pcast = str
                else:
                    if any("." in v or "e" in v for v in vals):
                        pcast = float
                    elif v == "inf":
                        pcast = str
                    else:
                        pcast = int
            # Now we figure out what to do with it.
            if param.endswith("Units") and not param.startswith("Temperature"):
                dataType = param[:-5]
                # This one better be a float.
                self.conversion_factors[dataType] = float(vals[0])
            if param.startswith("CosmologyOutputRedshift["):
                index = param[param.find("[")+1:param.find("]")]
                redshift_outputs.append({'index':int(index), 'redshift':float(vals[0])})
            elif len(vals) == 0:
                vals = ""
            elif len(vals) == 1:
                vals = pcast(vals[0])
            else:
                vals = np.array([pcast(i) for i in vals if i != "-99999"])
            self.parameters[param] = vals
        self.refine_by = self.parameters["RefineBy"]
        self.dimensionality = self.parameters["TopGridRank"]
        if self.dimensionality > 1:
            self.domain_dimensions = self.parameters["TopGridDimensions"]
            if len(self.domain_dimensions) < 3:
                tmp = self.domain_dimensions.tolist()
                tmp.append(1)
                self.domain_dimensions = np.array(tmp)
            self.domain_left_edge = np.array(self.parameters["DomainLeftEdge"],
                                             "float64").copy()
            self.domain_right_edge = np.array(self.parameters["DomainRightEdge"],
                                             "float64").copy()
        else:
            self.domain_left_edge = np.array(self.parameters["DomainLeftEdge"],
                                             "float64")
            self.domain_right_edge = np.array(self.parameters["DomainRightEdge"],
                                             "float64")
            self.domain_dimensions = np.array([self.parameters["TopGridDimensions"],1,1])

        if self.parameters["ComovingCoordinates"]:
            cosmo_attr = {'box_size': 'CosmologyComovingBoxSize',
                          'omega_lambda': 'CosmologyOmegaLambdaNow',
                          'omega_matter': 'CosmologyOmegaMatterNow',
                          'omega_radiation': 'CosmologyOmegaRadiationNow',
                          'hubble_constant': 'CosmologyHubbleConstantNow',
                          'initial_redshift': 'CosmologyInitialRedshift',
                          'final_redshift': 'CosmologyFinalRedshift'}
            self.cosmological_simulation = 1
            for a, v in cosmo_attr.items():
                if v not in self.parameters:
                    raise MissingParameter(self.parameter_filename, v)
                setattr(self, a, self.parameters[v])
        else:
            self.cosmological_simulation = 0
            self.omega_lambda = self.omega_matter = \
                self.hubble_constant = 0.0

        # make list of redshift outputs
        self.all_redshift_outputs = []
        if not self.cosmological_simulation: return
        for output in redshift_outputs:
            output['filename'] = os.path.join(self.parameters['GlobalDir'],
                                              "%s%04d" % (self.parameters['RedshiftDumpDir'],
                                                          output['index']),
                                              "%s%04d" % (self.parameters['RedshiftDumpName'],
                                                          output['index']))
            del output['index']
        self.all_redshift_outputs = redshift_outputs

    def _calculate_time_outputs(self):
        """
        Calculate time outputs and their redshifts if cosmological.
        """

        self.all_time_outputs = []
        if self.final_time is None or \
            'dtDataDump' not in self.parameters or \
            self.parameters['dtDataDump'] <= 0.0: return []

        index = 0
        current_time = self.initial_time.copy()
        dt_datadump = self.quan(self.parameters['dtDataDump'], "code_time")
        while current_time <= self.final_time + dt_datadump:
            filename = os.path.join(self.parameters['GlobalDir'],
                                    "%s%04d" % (self.parameters['DataDumpDir'], index),
                                    "%s%04d" % (self.parameters['DataDumpName'], index))

            output = {'index': index, 'filename': filename, 'time': current_time.copy()}
            output['time'] = min(output['time'], self.final_time)
            if self.cosmological_simulation:
                output['redshift'] = self.cosmology.z_from_t(current_time)

            self.all_time_outputs.append(output)
            if np.abs(self.final_time - current_time) / self.final_time < 1e-4: break
            current_time += dt_datadump
            index += 1

    def _calculate_cycle_outputs(self):
        """
        Calculate cycle outputs.
        """

        mylog.warning('Calculating cycle outputs.  Dataset times will be unavailable.')

        if self.stop_cycle is None or \
            'CycleSkipDataDump' not in self.parameters or \
            self.parameters['CycleSkipDataDump'] <= 0.0: return []

        self.all_time_outputs = []
        index = 0
        for cycle in range(0, self.stop_cycle+1, self.parameters['CycleSkipDataDump']):
            filename = os.path.join(self.parameters['GlobalDir'],
                                    "%s%04d" % (self.parameters['DataDumpDir'], index),
                                    "%s%04d" % (self.parameters['DataDumpName'], index))

            output = {'index': index, 'filename': filename, 'cycle': cycle}
            self.all_time_outputs.append(output)
            index += 1

    def _get_all_outputs(self, find_outputs=False):
        """
        Get all potential datasets and combine into a time-sorted list.
        """

        # Create the set of outputs from which further selection will be done.
        if find_outputs:
            self._find_outputs()

        elif self.parameters['dtDataDump'] > 0 and \
          self.parameters['CycleSkipDataDump'] > 0:
            mylog.info(
                "Simulation %s has both dtDataDump and CycleSkipDataDump set.",
                self.parameter_filename )
            mylog.info(
                "    Unable to calculate datasets.  " +
                "Attempting to search in the current directory")
            self._find_outputs()

        else:
            # Get all time or cycle outputs.
            if self.parameters['CycleSkipDataDump'] > 0:
                self._calculate_cycle_outputs()
            else:
                self._calculate_time_outputs()

            # Calculate times for redshift outputs.
            if self.cosmological_simulation:
                for output in self.all_redshift_outputs:
                    output["time"] = self.cosmology.t_from_z(output["redshift"])
                self.all_redshift_outputs.sort(key=lambda obj:obj["time"])

            self.all_outputs = self.all_time_outputs + self.all_redshift_outputs
            if self.parameters['CycleSkipDataDump'] <= 0:
                self.all_outputs.sort(key=lambda obj:obj['time'].to_ndarray())

    def _calculate_simulation_bounds(self):
        """
        Figure out the starting and stopping time and redshift for the simulation.
        """

        if 'StopCycle' in self.parameters:
            self.stop_cycle = self.parameters['StopCycle']

        # Convert initial/final redshifts to times.
        if self.cosmological_simulation:
            self.initial_time = self.cosmology.t_from_z(self.initial_redshift)
            self.initial_time.units.registry = self.unit_registry
            self.final_time = self.cosmology.t_from_z(self.final_redshift)
            self.final_time.units.registry = self.unit_registry

        # If not a cosmology simulation, figure out the stopping criteria.
        else:
            if 'InitialTime' in self.parameters:
                self.initial_time = self.quan(self.parameters['InitialTime'], "code_time")
            else:
                self.initial_time = self.quan(0., "code_time")

            if 'StopTime' in self.parameters:
                self.final_time = self.quan(self.parameters['StopTime'], "code_time")
            else:
                self.final_time = None
            if not ('StopTime' in self.parameters or
                    'StopCycle' in self.parameters):
                raise NoStoppingCondition(self.parameter_filename)
            if self.final_time is None:
                mylog.warning(
                    "Simulation %s has no stop time set, stopping condition " +
                    "will be based only on cycles.",
                    self.parameter_filename)

    def _set_parameter_defaults(self):
        """
        Set some default parameters to avoid problems if they are not in the parameter file.
        """

        self.parameters['GlobalDir'] = self.directory
        self.parameters['DataDumpName'] = "data"
        self.parameters['DataDumpDir'] = "DD"
        self.parameters['RedshiftDumpName'] = "RedshiftOutput"
        self.parameters['RedshiftDumpDir'] = "RD"
        self.parameters['ComovingCoordinates'] = 0
        self.parameters['TopGridRank'] = 3
        self.parameters['DomainLeftEdge'] = np.zeros(self.parameters['TopGridRank'])
        self.parameters['DomainRightEdge'] = np.ones(self.parameters['TopGridRank'])
        self.parameters['RefineBy'] = 2 # technically not the enzo default
        self.parameters['StopCycle'] = 100000
        self.parameters['dtDataDump'] = 0.
        self.parameters['CycleSkipDataDump'] = 0.
        self.parameters['LengthUnits'] = 1.
        self.parameters['TimeUnits'] = 1.
        self.parameters['CosmologyOmegaRadiationNow'] = 0.

    def _find_outputs(self):
        """
        Search for directories matching the data dump keywords.
        If found, get dataset times py opening the ds.
        """

        # look for time outputs.
        potential_time_outputs = \
          glob.glob(os.path.join(self.parameters['GlobalDir'],
                                 "%s*" % self.parameters['DataDumpDir']))
        self.all_time_outputs = \
          self._check_for_outputs(potential_time_outputs)
        self.all_time_outputs.sort(key=lambda obj: obj['time'])

        # look for redshift outputs.
        potential_redshift_outputs = \
          glob.glob(os.path.join(self.parameters['GlobalDir'],
                                 "%s*" % self.parameters['RedshiftDumpDir']))
        self.all_redshift_outputs = \
          self._check_for_outputs(potential_redshift_outputs)
        self.all_redshift_outputs.sort(key=lambda obj: obj['time'])

        self.all_outputs = self.all_time_outputs + self.all_redshift_outputs
        self.all_outputs.sort(key=lambda obj: obj['time'])
        only_on_root(mylog.info, "Located %d total outputs.", len(self.all_outputs))

        # manually set final time and redshift with last output
        if self.all_outputs:
            self.final_time = self.all_outputs[-1]['time']
            if self.cosmological_simulation:
                self.final_redshift = self.all_outputs[-1]['redshift']

    def _check_for_outputs(self, potential_outputs):
        """
        Check a list of files to see if they are valid datasets.
        """

        only_on_root(mylog.info, "Checking %d potential outputs.",
                     len(potential_outputs))

        my_outputs = {}
        llevel = mylog.level
        # suppress logging as we load every dataset, unless set to debug
        if llevel > 10 and llevel < 40:
            mylog.setLevel(40)
        for my_storage, output in parallel_objects(potential_outputs,
                                                   storage=my_outputs):
            if self.parameters['DataDumpDir'] in output:
                dir_key = self.parameters['DataDumpDir']
                output_key = self.parameters['DataDumpName']
            else:
                dir_key = self.parameters['RedshiftDumpDir']
                output_key = self.parameters['RedshiftDumpName']
            index = output[output.find(dir_key) + len(dir_key):]
            filename = os.path.join(self.parameters['GlobalDir'],
                                    "%s%s" % (dir_key, index),
                                    "%s%s" % (output_key, index))
            if os.path.exists(filename):
                try:
                    ds = load(filename)
                    if ds is not None:
                        my_storage.result = {'filename': filename,
                                             'time': ds.current_time.in_units("s")}
                        if ds.cosmological_simulation:
                            my_storage.result['redshift'] = ds.current_redshift
                except YTOutputNotIdentified:
                    mylog.error('Failed to load %s', filename)
        mylog.setLevel(llevel)
        my_outputs = [my_output for my_output in my_outputs.values() \
                      if my_output is not None]

        return my_outputs

    def _write_cosmology_outputs(self, filename, outputs, start_index,
                                 decimals=3):
        """
        Write cosmology output parameters for a cosmology splice.
        """

        mylog.info("Writing redshift output list to %s.", filename)
        f = open(filename, 'w')
        for q, output in enumerate(outputs):
            f.write(("CosmologyOutputRedshift[%d] = %."
                     + str(decimals) + "f\n") %
                    ((q + start_index), output['redshift']))
        f.close()

class EnzoCosmology(Cosmology):
    def __init__(self, hubble_constant, omega_matter, omega_lambda,
                 omega_radiation, omega_curvature, initial_redshift,
                 unit_registry = None):
        Cosmology.__init__(self,
                           hubble_constant=hubble_constant,
                           omega_matter=omega_matter,
                           omega_lambda=omega_lambda,
                           omega_radiation=omega_radiation,
                           omega_curvature=omega_curvature,
                           unit_registry=unit_registry)
        self.initial_redshift = initial_redshift
        self.initial_time = self.t_from_z(self.initial_redshift)
        # time units = 1 / sqrt(4 * pi * G rho_0 * (1 + z_i)**3),
        # rho_0 = (3 * Omega_m * h**2) / (8 * pi * G)
        self.time_unit = ((1.5 * self.omega_matter * self.hubble_constant**2 *
                           (1 + self.initial_redshift)**3)**-0.5).in_units("s")
        self.time_unit.units.registry = self.unit_registry<|MERGE_RESOLUTION|>--- conflicted
+++ resolved
@@ -254,13 +254,8 @@
                 if isinstance(initial_time, float):
                     my_initial_time = self.quan(initial_time, "code_time")
                 elif isinstance(initial_time, tuple) and len(initial_time) == 2:
-<<<<<<< HEAD
-                    initial_time = self.quan(*initial_time)
+                    my_initial_time = self.quan(*initial_time)
                 elif not isinstance(initial_time, unyt_array):
-=======
-                    my_initial_time = self.quan(*initial_time)
-                elif not isinstance(initial_time, YTArray):
->>>>>>> 22a71c1d
                     raise RuntimeError(
                         "Error: initial_time must be given as a float or " +
                         "tuple of (value, units).")
@@ -273,13 +268,8 @@
                 if isinstance(final_time, float):
                     my_final_time = self.quan(final_time, "code_time")
                 elif isinstance(final_time, tuple) and len(final_time) == 2:
-<<<<<<< HEAD
-                    final_time = self.quan(*final_time)
+                    my_final_time = self.quan(*final_time)
                 elif not isinstance(final_time, unyt_array):
-=======
-                    my_final_time = self.quan(*final_time)
-                elif not isinstance(final_time, YTArray):
->>>>>>> 22a71c1d
                     raise RuntimeError(
                         "Error: final_time must be given as a float or " +
                         "tuple of (value, units).")
