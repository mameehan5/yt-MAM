"""
FLASH-specific data structures



"""

#-----------------------------------------------------------------------------
# Copyright (c) 2013, yt Development Team.
#
# Distributed under the terms of the Modified BSD License.
#
# The full license is in the file COPYING.txt, distributed with this software.
#-----------------------------------------------------------------------------

import h5py
import stat
import numpy as np
import weakref

from yt.config import ytcfg
from yt.funcs import *
from yt.data_objects.grid_patch import \
    AMRGridPatch
from yt.geometry.grid_geometry_handler import \
    GridIndex
from yt.geometry.geometry_handler import \
    YTDataChunk
from yt.data_objects.dataset import \
    Dataset
from yt.utilities.definitions import \
    mpc_conversion, sec_conversion
from yt.utilities.io_handler import \
    io_registry
from yt.utilities.physical_constants import cm_per_mpc
from .fields import FLASHFieldInfo
from yt.units.yt_array import YTQuantity

class FLASHGrid(AMRGridPatch):
    _id_offset = 1
    #__slots__ = ["_level_id", "stop_index"]
    def __init__(self, id, hierarchy, level):
        AMRGridPatch.__init__(self, id, filename = hierarchy.hierarchy_filename,
                              hierarchy = hierarchy)
        self.Parent = None
        self.Children = []
        self.Level = level

    def __repr__(self):
        return "FLASHGrid_%04i (%s)" % (self.id, self.ActiveDimensions)

class FLASHHierarchy(GridIndex):

    grid = FLASHGrid
    _preload_implemented = True
    
    def __init__(self,pf,dataset_type='flash_hdf5'):
        self.dataset_type = dataset_type
        self.field_indexes = {}
        self.parameter_file = weakref.proxy(pf)
        # for now, the hierarchy file is the parameter file!
        self.hierarchy_filename = self.parameter_file.parameter_filename
        self.directory = os.path.dirname(self.hierarchy_filename)
        self._handle = pf._handle
        self._particle_handle = pf._particle_handle
        self.float_type = np.float64
        GridIndex.__init__(self,pf,dataset_type)

    def _initialize_data_storage(self):
        pass

    def _detect_output_fields(self):
        ncomp = self._handle["/unknown names"].shape[0]
        self.field_list = [("flash", s) for s in self._handle["/unknown names"][:].flat]
        if ("/particle names" in self._particle_handle) :
            self.field_list += [("io", "particle_" + s[0].strip()) for s
                                in self._particle_handle["/particle names"][:]]
    
    def _count_grids(self):
        try:
            self.num_grids = self.parameter_file._find_parameter(
                "integer", "globalnumblocks", True)
        except KeyError:
            self.num_grids = self._handle["/simulation parameters"][0][0]
        
    def _parse_hierarchy(self):
        f = self._handle # shortcut
        pf = self.parameter_file # shortcut
        f_part = self._particle_handle # shortcut
        
        # Initialize to the domain left / domain right
        ND = self.parameter_file.dimensionality
        DLE = self.parameter_file.domain_left_edge
        DRE = self.parameter_file.domain_right_edge
        for i in range(3):
            self.grid_left_edge[:,i] = DLE[i]
            self.grid_right_edge[:,i] = DRE[i]
        # We only go up to ND for 2D datasets
        self.grid_left_edge[:,:ND] = f["/bounding box"][:,:ND,0]
        self.grid_right_edge[:,:ND] = f["/bounding box"][:,:ND,1]
        # Move this to the parameter file
        try:
            nxb = pf.parameters['nxb']
            nyb = pf.parameters['nyb']
            nzb = pf.parameters['nzb']
        except KeyError:
            nxb, nyb, nzb = [int(f["/simulation parameters"]['n%sb' % ax])
                              for ax in 'xyz']
        self.grid_dimensions[:] *= (nxb, nyb, nzb)
        try:
            self.grid_particle_count[:] = f_part["/localnp"][:][:,None]
        except KeyError:
            self.grid_particle_count[:] = 0.0
        self._particle_indices = np.zeros(self.num_grids + 1, dtype='int64')
        if self.num_grids > 1 :
            np.add.accumulate(self.grid_particle_count.squeeze(),
                              out=self._particle_indices[1:])
        else :
            self._particle_indices[1] = self.grid_particle_count.squeeze()
        # This will become redundant, as _prepare_grid will reset it to its
        # current value.  Note that FLASH uses 1-based indexing for refinement
        # levels, but we do not, so we reduce the level by 1.
        self.grid_levels.flat[:] = f["/refine level"][:][:] - 1
        self.grids = np.empty(self.num_grids, dtype='object')
        for i in xrange(self.num_grids):
            self.grids[i] = self.grid(i+1, self, self.grid_levels[i,0])
        

        # This is a possibly slow and verbose fix, and should be re-examined!
        rdx = (self.parameter_file.domain_width /
                self.parameter_file.domain_dimensions)
        nlevels = self.grid_levels.max()
        dxs = np.ones((nlevels+1,3),dtype='float64')
        for i in range(nlevels+1):
            dxs[i,:ND] = rdx[:ND]/self.parameter_file.refine_by**i
       
        if ND < 3:
            dxs[:,ND:] = rdx[ND:]

        # Because we don't care about units, we're going to operate on views.
        gle = self.grid_left_edge.ndarray_view()
        gre = self.grid_right_edge.ndarray_view()
        for i in xrange(self.num_grids):
            dx = dxs[self.grid_levels[i],:]
            gle[i][:ND] = np.rint(gle[i][:ND]/dx[0][:ND])*dx[0][:ND]
            gre[i][:ND] = np.rint(gre[i][:ND]/dx[0][:ND])*dx[0][:ND]
                        
    def _populate_grid_objects(self):
        # We only handle 3D data, so offset is 7 (nfaces+1)
        
        offset = 7
        ii = np.argsort(self.grid_levels.flat)
        gid = self._handle["/gid"][:]
        first_ind = -(self.parameter_file.refine_by**self.parameter_file.dimensionality)
        for g in self.grids[ii].flat:
            gi = g.id - g._id_offset
            # FLASH uses 1-indexed group info
            g.Children = [self.grids[i - 1] for i in gid[gi,first_ind:] if i > -1]
            for g1 in g.Children:
                g1.Parent = g
            g._prepare_grid()
            g._setup_dx()
        if self.parameter_file.dimensionality < 3:
            DD = (self.parameter_file.domain_right_edge[2] -
                  self.parameter_file.domain_left_edge[2])
            for g in self.grids:
                g.dds[2] = DD
        if self.parameter_file.dimensionality < 2:
            DD = (self.parameter_file.domain_right_edge[1] -
                  self.parameter_file.domain_left_edge[1])
            for g in self.grids:
                g.dds[1] = DD
        self.max_level = self.grid_levels.max()

<<<<<<< HEAD
    def _setup_derived_fields(self):
        super(FLASHHierarchy, self)._setup_derived_fields()
        [self.parameter_file.conversion_factors[field] 
         for field in self.field_list]
        for field in self.field_list:
            if field not in self.derived_field_list:
                self.derived_field_list.append(field)
            if (field not in KnownFLASHFields and
                field.startswith("particle")) :
                self.parameter_file.field_info.add_field(
                        field, function=NullFunc, take_log=False,
                        validators = [ValidateDataField(field)],
                        particle_type=True)

        for field in self.derived_field_list:
            f = self.parameter_file.field_info[field]
            if f._function.func_name == "_TranslationFunc":
                # Translating an already-converted field
                self.parameter_file.conversion_factors[field] = 1.0 
                
class FLASHDataset(Dataset):
    _index_class = FLASHHierarchy
    _fieldinfo_fallback = FLASHFieldInfo
    _fieldinfo_known = KnownFLASHFields
=======
class FLASHStaticOutput(StaticOutput):
    _hierarchy_class = FLASHHierarchy
    _field_info_class = FLASHFieldInfo
>>>>>>> 65ef18b5
    _handle = None
    
    def __init__(self, filename, dataset_type='flash_hdf5',
                 storage_filename = None,
                 particle_filename = None, 
                 conversion_override = None):

        self.fluid_types += ("flash",)
        if self._handle is not None: return
        self._handle = h5py.File(filename, "r")
        if conversion_override is None: conversion_override = {}
        self._conversion_override = conversion_override
        
        self.particle_filename = particle_filename

        if self.particle_filename is None :
            self._particle_handle = self._handle
        else :
            try :
                self._particle_handle = h5py.File(self.particle_filename, "r")
            except :
                raise IOError(self.particle_filename)
                                                                
        Dataset.__init__(self, filename, dataset_type)
        self.storage_filename = storage_filename

        # These should be explicitly obtained from the file, but for now that
        # will wait until a reorganization of the source tree and better
        # generalization.
        self.refine_by = 2
        self.parameters["HydroMethod"] = 'flash' # always PPM DE
        self.parameters["Time"] = 1. # default unit is 1...
        
    def _set_code_unit_attributes(self):
        if "cgs" in (self.parameters.get('pc_unitsbase', "").lower(),
                     self.parameters.get('unitsystem', "").lower()):
             b_factor = 1
        elif self['unitsystem'].lower() == "si":
             b_factor = np.sqrt(4*np.pi/1e7)
        elif self['unitsystem'].lower() == "none":
             b_factor = np.sqrt(4*np.pi)
        else:
            raise RuntimeError("Runtime parameter unitsystem with "
                               "value %s is unrecognized" % self['unitsystem'])
        if self.cosmological_simulation == 1:
            length_factor = 1.0 / (1.0 + self.current_redshift)
            temperature_factor = 1.0 / (1.0 + self.current_redshift)**2
        else:
            length_factor = 1.0
            temperature_factor = 1.0
        self.magnetic_unit = YTQuantity(b_factor, "gauss")
        self.length_unit = YTQuantity(length_factor, "cm")
        self.mass_unit = YTQuantity(1.0, "g")
        self.time_unit = YTQuantity(1.0, "s")
        self.velocity_unit = YTQuantity(1.0, "cm/s")
        self.temperature_unit = YTQuantity(temperature_factor, "K")
        # Still need to deal with:
        #self.conversion_factors['temp'] = (1.0 + self.current_redshift)**-2.0

    def set_code_units(self):
        super(FLASHStaticOutput, self).set_code_units()
        from yt.units.dimensions import dimensionless
        self.unit_registry.modify("code_temperature",
            self.temperature_unit.value)

    def _find_parameter(self, ptype, pname, scalar = False):
        nn = "/%s %s" % (ptype,
                {False: "runtime parameters", True: "scalars"}[scalar])
        if nn not in self._handle: raise KeyError(nn)
        for tpname, pval in zip(self._handle[nn][:,'name'],
                                self._handle[nn][:,'value']):
            if tpname.strip() == pname:
                if ptype == "string" :
                    return pval.strip()
                else :
                    return pval
        raise KeyError(pname)

    def _parse_parameter_file(self):
        self.unique_identifier = \
            int(os.stat(self.parameter_filename)[stat.ST_CTIME])
        if "file format version" in self._handle:
            self._flash_version = int(
                self._handle["file format version"][:])
        elif "sim info" in self._handle:
            self._flash_version = int(
                self._handle["sim info"][:]["file format version"])
        else:
            raise RuntimeError("Can't figure out FLASH file version.")
        # First we load all of the parameters
        hns = ["simulation parameters"]
        # note the ordering here is important: runtime parameters should
        # ovewrite scalars with the same name.
        for ptype in ['scalars', 'runtime parameters']:
            for vtype in ['integer', 'real', 'logical', 'string']:
                hns.append("%s %s" % (vtype, ptype))
        if self._flash_version > 7:
            for hn in hns:
                if hn not in self._handle:
                    continue
                for varname, val in zip(self._handle[hn][:,'name'],
                                        self._handle[hn][:,'value']):
                    vn = varname.strip()
                    if hn.startswith("string") :
                        pval = val.strip()
                    else :
                        pval = val
                    if vn in self.parameters and self.parameters[vn] != pval:
                        mylog.warning("{0} {1} overwrites a simulation scalar of the same name".format(hn[:-1],vn)) 
                    self.parameters[vn] = pval
        if self._flash_version == 7:
            for hn in hns:
                if hn not in self._handle:
                    continue
                if hn is 'simulation parameters':
                    zipover = zip(self._handle[hn].dtype.names,self._handle[hn][0])
                else:
                    zipover = zip(self._handle[hn][:,'name'],self._handle[hn][:,'value'])
                for varname, val in zipover:
                    vn = varname.strip()
                    if hn.startswith("string") :
                        pval = val.strip()
                    else :
                        pval = val
                    if vn in self.parameters and self.parameters[vn] != pval:
                        mylog.warning("{0} {1} overwrites a simulation scalar of the same name".format(hn[:-1],vn))
                    self.parameters[vn] = pval
        
        # Determine block size
        try:
            nxb = self.parameters["nxb"]
            nyb = self.parameters["nyb"]
            nzb = self.parameters["nzb"]
        except KeyError:
            nxb, nyb, nzb = [int(self._handle["/simulation parameters"]['n%sb' % ax])
                              for ax in 'xyz'] # FLASH2 only!
        
        # Determine dimensionality
        try:
            dimensionality = self.parameters["dimensionality"]
        except KeyError:
            dimensionality = 3
            if nzb == 1: dimensionality = 2
            if nyb == 1: dimensionality = 1
            if dimensionality < 3:
                mylog.warning("Guessing dimensionality as %s", dimensionality)
        
        self.dimensionality = dimensionality

        self.geometry = self.parameters["geometry"]
        # Determine base grid parameters
        if 'lrefine_min' in self.parameters.keys() : # PARAMESH
            nblockx = self.parameters["nblockx"]
            nblocky = self.parameters["nblocky"]
            nblockz = self.parameters["nblockz"]
        else : # Uniform Grid
            nblockx = self.parameters["iprocs"]
            nblocky = self.parameters["jprocs"]
            nblockz = self.parameters["kprocs"]

        # In case the user wasn't careful
        if self.dimensionality <= 2 : nblockz = 1
        if self.dimensionality == 1 : nblocky = 1

        # Determine domain boundaries
        self.domain_left_edge = np.array(
            [self.parameters["%smin" % ax] for ax in 'xyz']).astype("float64")
        self.domain_right_edge = np.array(
            [self.parameters["%smax" % ax] for ax in 'xyz']).astype("float64")
        if self.dimensionality < 3:
            for d in (dimensionality)+range(3-dimensionality):
                if self.domain_left_edge[d] == self.domain_right_edge[d]:
                    mylog.warning('Identical domain left edge and right edges '
                                  'along dummy dimension (%i), attempting to read anyway' % d)
                    self.domain_right_edge[d] = self.domain_left_edge[d]+1.0
        if self.dimensionality < 3 and self.geometry == "cylindrical":
            mylog.warning("Extending theta dimension to 2PI + left edge.")
            self.domain_right_edge[2] = self.domain_left_edge[2] + 2*np.pi
        elif self.dimensionality < 3 and self.geometry == "polar":
            mylog.warning("Extending theta dimension to 2PI + left edge.")
            self.domain_right_edge[1] = self.domain_left_edge[1] + 2*np.pi
        self.domain_dimensions = \
            np.array([nblockx*nxb,nblocky*nyb,nblockz*nzb])

        # Try to determine Gamma
        try:
            self.gamma = self.parameters["gamma"]
        except:
            mylog.warning("Cannot find Gamma")
            pass

        # Get the simulation time
        self.current_time = self.parameters["time"]

        # Determine if this is a periodic box
        p = [self.parameters.get("%sl_boundary_type" % ax, None) == "periodic" for ax in 'xyz']
        self.periodicity = tuple(p)

        # Determine cosmological parameters.
        try: 
            self.parameters["usecosmology"]
            self.cosmological_simulation = 1
            self.current_redshift = 1.0/self.parameters['scalefactor'] - 1.0
            self.omega_lambda = self.parameters['cosmologicalconstant']
            self.omega_matter = self.parameters['omegamatter']
            self.hubble_constant = self.parameters['hubbleconstant']
            self.hubble_constant *= cm_per_mpc * 1.0e-5 * 1.0e-2 # convert to 'h'
        except:
            self.current_redshift = self.omega_lambda = self.omega_matter = \
                self.hubble_constant = self.cosmological_simulation = 0.0

    def __del__(self):
        if self._handle is not self._particle_handle:
            self._particle_handle.close()
        self._handle.close()

    @classmethod
    def _is_valid(self, *args, **kwargs):
        try:
            fileh = h5py.File(args[0],'r')
            if "bounding box" in fileh["/"].keys():
                fileh.close()
                return True
            fileh.close()
        except:
            pass
        return False

<|MERGE_RESOLUTION|>--- conflicted
+++ resolved
@@ -172,36 +172,9 @@
                 g.dds[1] = DD
         self.max_level = self.grid_levels.max()
 
-<<<<<<< HEAD
-    def _setup_derived_fields(self):
-        super(FLASHHierarchy, self)._setup_derived_fields()
-        [self.parameter_file.conversion_factors[field] 
-         for field in self.field_list]
-        for field in self.field_list:
-            if field not in self.derived_field_list:
-                self.derived_field_list.append(field)
-            if (field not in KnownFLASHFields and
-                field.startswith("particle")) :
-                self.parameter_file.field_info.add_field(
-                        field, function=NullFunc, take_log=False,
-                        validators = [ValidateDataField(field)],
-                        particle_type=True)
-
-        for field in self.derived_field_list:
-            f = self.parameter_file.field_info[field]
-            if f._function.func_name == "_TranslationFunc":
-                # Translating an already-converted field
-                self.parameter_file.conversion_factors[field] = 1.0 
-                
 class FLASHDataset(Dataset):
     _index_class = FLASHHierarchy
-    _fieldinfo_fallback = FLASHFieldInfo
-    _fieldinfo_known = KnownFLASHFields
-=======
-class FLASHStaticOutput(StaticOutput):
-    _hierarchy_class = FLASHHierarchy
     _field_info_class = FLASHFieldInfo
->>>>>>> 65ef18b5
     _handle = None
     
     def __init__(self, filename, dataset_type='flash_hdf5',
