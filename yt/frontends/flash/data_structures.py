--- conflicted
+++ resolved
@@ -50,15 +50,7 @@
     def __repr__(self):
         return "FLASHGrid_%04i (%s)" % (self.id, self.ActiveDimensions)
 
-<<<<<<< HEAD
-    @property
-    def filename(self):
-        return None
-
 class FLASHHierarchy(GridIndex):
-=======
-class FLASHHierarchy(GridGeometryHandler):
->>>>>>> 01f85390
 
     grid = FLASHGrid
     _preload_implemented = True
@@ -199,16 +191,8 @@
                 # Translating an already-converted field
                 self.parameter_file.conversion_factors[field] = 1.0 
                 
-<<<<<<< HEAD
-    def _setup_data_io(self):
-        self.io = io_registry[self.dataset_type](self.parameter_file)
-
 class FLASHDataset(Dataset):
     _index_class = FLASHHierarchy
-=======
-class FLASHStaticOutput(StaticOutput):
-    _hierarchy_class = FLASHHierarchy
->>>>>>> 01f85390
     _fieldinfo_fallback = FLASHFieldInfo
     _fieldinfo_known = KnownFLASHFields
     _handle = None
