"""
This is an interface to MatPlotLib <http://matplotlib.sf.net> to plot
irregularly shaped grids, with the presumption that at any point we could have
data that is "hidden" in deeper levels of refinement.

Author: Matthew Turk <matthewturk@gmail.com>
Affiliation: KIPAC/SLAC/Stanford
Homepage: http://yt.enzotools.org/
License:
  Copyright (C) 2007-2009 Matthew Turk.  All Rights Reserved.

  This file is part of yt.

  yt is free software; you can redistribute it and/or modify
  it under the terms of the GNU General Public License as published by
  the Free Software Foundation; either version 3 of the License, or
  (at your option) any later version.

  This program is distributed in the hope that it will be useful,
  but WITHOUT ANY WARRANTY; without even the implied warranty of
  MERCHANTABILITY or FITNESS FOR A PARTICULAR PURPOSE.  See the
  GNU General Public License for more details.

  You should have received a copy of the GNU General Public License
  along with this program.  If not, see <http://www.gnu.org/licenses/>.
"""

from yt.raven import *
from yt.funcs import *

import _MPL

engineVals = {}

def Initialize(*args, **kwargs):
    engineVals["initialized"] = True
    if 'canvas' in kwargs:
        FigureCanvas = kwargs["canvas"]
    else:
        from matplotlib.backends.backend_agg \
                import FigureCanvasAgg as FigureCanvas
    engineVals["canvas"] = FigureCanvas
    return

class CallbackRegistryHandler(object):
    def __init__(self, plot):
        self.plot = plot
        self._callbacks = {}

    def __getitem__(self, item):
        if item not in self._callbacks:
            raise KeyError(item)
        cb = self._callbacks[item]

        @wraps(cb)
        def get_wrapper(*args, **kwargs):
            cbo = cb(*args, **kwargs)
            return self.plot.add_callback(cbo)

        return get_wrapper

    def __setitem__(self, item, val):
        self._callbacks[item] = val

    def __delitem__(self, item):
        del self._callbacks[item]

    def __iter__(self):
        for k in sorted(self._callbacks): yield k

    def keys(self):
        return self._callbacks.keys()

class RavenPlot(object):

    datalabel = None
    colorbar = None
    xlim = None
    ylim = None
    def __init__(self, data, fields, figure = None, axes=None, size=(10,8)):
        self.data = data
        self.fields = fields
        self.size = size
        self.set_autoscale(True)
        self.im = defaultdict(lambda: "")
        self["ParameterFile"] = "%s" % self.data.pf
        self.pf = self.data.pf
        self.axis_names = {}
        if not figure:
            self._figure = matplotlib.figure.Figure(size)
        else:
            self._figure = figure
        if not axes:
            self._axes = self._figure.add_subplot(1,1,1)
        else:
            self._axes = axes
        self._callbacks = []
        self._setup_callback_registry()

    def set_autoscale(self, val):
        self.do_autoscale = val

    def __getitem__(self, item):
        return self.data[item] # Should be returned in CGS

    def save_image(self, prefix, format="png", submit=None, override=True, force_save=False):
        """
        Save this plot image.  Will generate a filename based on the *prefix*,
        *format*.  *submit* will govern the submission to the Deliverator and
        *override* will force no filename generation beyond the prefix.
        """
        self._redraw_image()
        if not override:
            self._generate_prefix(prefix)
            my_prefix = self.prefix
        else:
            my_prefix = prefix
        fn = ".".join([my_prefix, format])
        canvas = engineVals["canvas"](self._figure)
        if force_save:
            canvas.print_figure(fn)
        else:
            only_on_root(canvas.print_figure, fn)
        self["Type"] = self._type_name
        self["GeneratedAt"] = self.data.pf["CurrentTimeIdentifier"]
        return fn

    def _redraw_image(self):
        pass

    def _generate_prefix(self):
        pass

    def set_xlim(self, xmin, xmax):
        """
        Set the x boundaries of this plot.
        """
        self.xlim = (xmin,xmax)

    def set_ylim(self, ymin, ymax):
        """
        Set the y boundaries of this plot.
        """
        self.ylim = (ymin,ymax)
<<<<<<< HEAD


=======


>>>>>>> 3a0e2576
    def set_zlim(self, zmin, zmax, dex=None, nticks=None, ticks=None, minmaxtick=False):
        """
        Set the z boundaries of this plot.

        Only ONE of the following options can be specified. If all 3 are
        specified, they will be used in the following precedence order:
            ticks - a list of floating point numbers at which to put ticks
            minmaxtick - display DEFAULT ticks with min & max also displayed
            nticks - if ticks not specified, can automatically determine a
               number of ticks to be evenly spaced in log space
        """
        # This next call fixes some things, but is slower...
        self._redraw_image()
        self.set_autoscale(False)
        if (zmin in (None,'min')) or (zmax in (None,'max')):    
            imbuff = self._axes.images[-1]._A
            if zmin == 'min':
                zmin = na.nanmin(imbuff[na.nonzero(imbuff)])
                if dex is not None:
                    zmax = min(zmin*10**(dex),na.nanmax(imbuff))
            if zmax == 'max':
                zmax = na.nanmax(imbuff)
                if dex is not None:
                    zmin = max(zmax/(10**(dex)),na.nanmin(imbuff))
<<<<<<< HEAD
        if ticks is not None:
            ticks = na.sort(ticks)
            self.colorbar.locator = matplotlib.ticker.FixedLocator(ticks)
            self.colorbar.formatter = matplotlib.ticker.FixedFormatter(["%0.2e" % (x) for x in ticks])
        elif minmaxtick:
            if not self.log_field: 
                ticks = na.array(self.colorbar._ticker()[0],dtype='float')
                ticks = [zmin] + ticks.tolist() + [zmax]
                self.colorbar.locator = matplotlib.ticker.FixedLocator(ticks)
                self.colorbar.formatter = matplotlib.ticker.FixedFormatter(["%0.2e" % (x) for x in ticks])
            else:
                mylog.error('Sorry, we do not support minmaxtick for linear fields.  It likely comes close by default')
        elif nticks is not None:
            if self.log_field:
                lin = na.linspace(na.log10(zmin),na.log10(zmax),nticks)
                self.colorbar.locator = matplotlib.ticker.FixedLocator(10**lin)
                self.colorbar.formatter = matplotlib.ticker.FixedFormatter(["%0.2e" % (10**x) for x in lin])
            else: 
                lin = na.linspace(zmin,zmax,nticks)
                self.colorbar.locator = matplotlib.ticker.FixedLocator(lin)
                self.colorbar.formatter = matplotlib.ticker.FixedFormatter(["%0.2e" % x for x in lin])
        else:
            if hasattr(self,'_old_locator'):
                self.colorbar.locator = self._old_locator
            if hasattr(self,'_old_formatter'):
                self.colorbar.formatter = self._old_formatter
=======
        if self.colorbar is not None:
            if ticks is not None:
                ticks = na.sort(ticks)
                self.colorbar.locator = matplotlib.ticker.FixedLocator(ticks)
                self.colorbar.formatter = matplotlib.ticker.FixedFormatter(["%0.2e" % (x) for x in ticks])
            elif minmaxtick:
                if not self.log_field: 
                    ticks = na.array(self.colorbar._ticker()[0],dtype='float')
                    ticks = [zmin] + ticks.tolist() + [zmax]
                    self.colorbar.locator = matplotlib.ticker.FixedLocator(ticks)
                    self.colorbar.formatter = matplotlib.ticker.FixedFormatter(["%0.2e" % (x) for x in ticks])
                else:
                    mylog.error('Sorry, we do not support minmaxtick for linear fields.  It likely comes close by default')
            elif nticks is not None:
                if self.log_field:
                    lin = na.linspace(na.log10(zmin),na.log10(zmax),nticks)
                    self.colorbar.locator = matplotlib.ticker.FixedLocator(10**lin)
                    self.colorbar.formatter = matplotlib.ticker.FixedFormatter(["%0.2e" % (10**x) for x in lin])
                else: 
                    lin = na.linspace(zmin,zmax,nticks)
                    self.colorbar.locator = matplotlib.ticker.FixedLocator(lin)
                    self.colorbar.formatter = matplotlib.ticker.FixedFormatter(["%0.2e" % x for x in lin])

            else:
                if hasattr(self,'_old_locator'):
                    self.colorbar.locator = self._old_locator
                if hasattr(self,'_old_formatter'):
                    self.colorbar.formatter = self._old_formatter
>>>>>>> 3a0e2576
        self.norm.autoscale(na.array([zmin,zmax]))
        self.image.changed()
        if self.colorbar is not None:
            _notify(self.image, self.colorbar)

    def set_cmap(self, cmap):
        """
        Change the colormap of this plot to *cmap*.
        """
        if isinstance(cmap, types.StringTypes):
            if str(cmap) in raven_colormaps:
                cmap = raven_colormaps[str(cmap)]
            elif hasattr(matplotlib.cm, cmap):
                cmap = getattr(matplotlib.cm, cmap)
        self.cmap = cmap

    def __setitem__(self, item, val):
        self.im[item] = val

    def add_callback(self, func):
        """
        Add *func* as a callback to this plot.  *func* will be called with this
        plot as its first argument every time the plot is redrawn.  Returns the
        id of the callback (for use with :meth:`remove_callback`.)
        """
        self._callbacks.append(func)
        return len(self._callbacks)-1

    def remove_callback(self, id):
        """
        Given an *id*, remove that index in the callbacks list.
        """
        self._callbacks[id] = lambda a: None

    def _run_callbacks(self):
        self._axes.patches = []
        self._axes.collections = []
        self._axes.texts = []
        for cb in self._callbacks:
            cb(self)

    def set_label(self, label):
        """
        Set the datalabel to *label*.  (This has different meanings based on
        the plot.)
        """
        self.datalabel = label
        if self.colorbar != None: self.colorbar.set_label(str(label))

    def setup_domain_edges(self, axis, periodic=False):
        DLE = self.data.pf["DomainLeftEdge"]
        DRE = self.data.pf["DomainRightEdge"]
        DD = float(periodic)*(DRE - DLE)
        if axis < 3:
            xax = lagos.x_dict[axis]
            yax = lagos.y_dict[axis]
            self.xmin = DLE[xax] - DD[xax]
            self.xmax = DRE[xax] + DD[xax]
            self.ymin = DLE[yax] - DD[yax]
            self.ymax = DRE[yax] + DD[yax]
            self._period = (DD[xax], DD[yax])
        else:
            # Not quite sure how to deal with this, particularly
            # in the Orion case.  Cutting planes are tricky.
            self.xmin = self.ymin = 0.0
            self.xmax = self.ymax = 1.0

    def _setup_callback_registry(self):
        from yt.raven.Callbacks import callback_registry
        self.modify = CallbackRegistryHandler(self)
        for c in callback_registry.values():
            if not hasattr(c, '_type_name'): continue
            self.modify[c._type_name] = c

class VMPlot(RavenPlot):
    _antialias = True
    _period = (0.0, 0.0)
    def __init__(self, data, field, figure = None, axes = None,
                 use_colorbar = True, size=None, periodic = False):
        fields = ['X', 'Y', field, 'X width', 'Y width']
        if not size:
            size = (10,8)
            if not use_colorbar: size=(8,8)
        RavenPlot.__init__(self, data, fields, figure, axes, size=size)
        self._figure.subplots_adjust(hspace=0, wspace=0, bottom=0.0,
                                    top=1.0, left=0.0, right=1.0)
        self.setup_domain_edges(self.data.axis, periodic)
        self.cmap = None
        self.label_kws = {}
        self.__setup_from_field(field)
        self.__init_temp_image(use_colorbar)

    def __setup_from_field(self, field):
        self.set_log_field(field in lagos.log_fields
                           or self.pf.field_info[field].take_log)
        self.axis_names["Z"] = field

    def set_log_field(self, val):
        if val:
            self.log_field = True
            self.norm = matplotlib.colors.LogNorm()
            ttype = matplotlib.ticker.LogFormatter
        else:
            self.log_field = False
            self.norm = matplotlib.colors.Normalize()
            ttype = matplotlib.ticker.ScalarFormatter
        if self.colorbar:
            self.colorbar.set_norm(self.norm)
            self.colorbar.formatter = ttype()

    def __init_temp_image(self, setup_colorbar):
        temparray = na.ones(self.size)
        self.image = \
            self._axes.imshow(temparray, interpolation='nearest',
                             norm = self.norm, aspect=1.0, picker=True,
                             origin='lower')
        self._axes.set_xticks(())
        self._axes.set_yticks(())
        self._axes.set_ylabel("")
        self._axes.set_xlabel("")
        if setup_colorbar:
            self.colorbar = self._figure.colorbar(self._axes.images[-1], \
                                                  extend='neither', \
                                                  shrink=0.95)
            self._old_locator = self.colorbar.locator
            self._old_formatter = self.colorbar.formatter
        else:
            self.colorbar = None
        self.set_width(1,'unitary')

    def _get_buff(self, width=None):
        x0, x1 = self.xlim
        y0, y1 = self.ylim
        if width is None:
            l, b, width, height = _get_bounds(self._axes.bbox)
        else:
            height = width
        self.pix = (width,height)
        # 'px' == pixel x, or x in the plane of the slice
        # 'x' == actual x
        aa = int(self._antialias)
        buff = _MPL.Pixelize(self.data['px'],
                            self.data['py'],
                            self.data['pdx'],
                            self.data['pdy'],
                            self[self.axis_names["Z"]],
                            int(height), int(width),
                            (x0, x1, y0, y1),aa,self._period).transpose()
        return buff

    def _redraw_image(self, *args):
        buff = self._get_buff()
        mylog.debug("Received buffer of min %s and max %s (data: %s %s)",
                    na.nanmin(buff), na.nanmax(buff),
                    self[self.axis_names["Z"]].min(),
                    self[self.axis_names["Z"]].max())
        if self.log_field:
            bI = na.where(buff > 0)
            newmin = na.nanmin(buff[bI])
            newmax = na.nanmax(buff[bI])
        else:
            newmin = na.nanmin(buff)
            newmax = na.nanmax(buff)
        aspect = (self.ylim[1]-self.ylim[0])/(self.xlim[1]-self.xlim[0])
        if self.image._A.size != buff.size:
            self._axes.clear()
            self.image = \
                self._axes.imshow(buff, interpolation='nearest', norm = self.norm,
                                aspect=aspect, picker=True, origin='lower')
        else:
            self.image.set_data(buff)
        if self._axes.get_aspect() != aspect: self._axes.set_aspect(aspect)
        if self.do_autoscale:
            self.norm.autoscale(na.array((newmin,newmax)))
        self._reset_image_parameters()
        self._run_callbacks()

    def _reset_image_parameters(self):
        self._axes.set_xticks(())
        self._axes.set_yticks(())
        self._axes.set_ylabel("")
        self._axes.set_xlabel("")
        if self.cmap:
            self.image.set_cmap(self.cmap)
        if self.colorbar != None:
            self.image.set_norm(self.norm)
            self.colorbar.set_norm(self.norm)
            if self.cmap: self.colorbar.set_cmap(self.cmap)
            if self.do_autoscale: _notify(self.image, self.colorbar)
        self._autoset_label()

    def set_xlim(self, xmin, xmax):
        self.xlim = (xmin,xmax)

    def set_ylim(self, ymin, ymax):
        self.ylim = (ymin,ymax)

    def _generate_prefix(self, prefix):
        self.prefix = "_".join([prefix, self._type_name, \
            lagos.axis_names[self.data.axis], self.axis_names['Z']])
        self["Field1"] = self.axis_names["Z"]
        self["Field2"] = None
        self["Field3"] = None

    def set_width(self, width, unit):
        self["Unit"] = str(unit)
        self["Width"] = float(width)
        if isinstance(unit, types.StringTypes):
            unit = self.data.pf[str(unit)]
        self.width = width / unit
        self._refresh_display_width()

    def _refresh_display_width(self, width=None):
        if width:
            self.width = width
        else:
            width = self.width
        if iterable(width):
            width_x, width_y = width
        else:
            width_x = width
            width_y = width
        l_edge_x = self.data.center[lagos.x_dict[self.data.axis]] - width_x/2.0
        r_edge_x = self.data.center[lagos.x_dict[self.data.axis]] + width_x/2.0
        l_edge_y = self.data.center[lagos.y_dict[self.data.axis]] - width_y/2.0
        r_edge_y = self.data.center[lagos.y_dict[self.data.axis]] + width_y/2.0
        self.set_xlim(max(l_edge_x,self.xmin), min(r_edge_x,self.xmax))
        self.set_ylim(max(l_edge_y,self.ymin), min(r_edge_y,self.ymax))
        self._redraw_image()

    def autoscale(self):
        zmin = na.nanmin(self._axes.images[-1]._A)
        zmax = na.nanmax(self._axes.images[-1]._A)
        self.set_zlim(zmin, zmax)

    def switch_y(self, *args, **kwargs):
        pass

    def switch_x(self, *args, **kwargs):
        pass

    def switch_z(self, field):
        self.set_log_field(field in lagos.log_fields
                           or self.pf.field_info[field].take_log)
        self.axis_names["Z"] = field
        self._redraw_image()

    def selfSetup(self):
        pass

    def _autoset_label(self):
        if self.datalabel is None:
            field_name = self.axis_names["Z"]
            proj = "Proj" in self._type_name and \
                   self.data._weight is None
            data_label = self.pf.field_info[field_name].get_label(proj)
        else: data_label = self.datalabel
        if self.colorbar != None:
            self.colorbar.set_label(str(data_label), **self.label_kws)

class FixedResolutionPlot(VMPlot):

    # This is a great argument in favor of changing the name
    # from VMPlot to something else

    _type_name = "FixedResolution"

    def _get_buff(self, width=None):
        return self.data[self.axis_names["Z"]]

    def set_width(self, width, unit):
        #mylog.debug("Not changing FixedResolution width")
        self._refresh_display_width()

    def _refresh_display_width(self, width=None):
        self.set_xlim(self.data.bounds[0], self.data.bounds[1])
        self.set_ylim(self.data.bounds[2], self.data.bounds[3])
        self._redraw_image()

    def setup_domain_edges(self, *args, **kwargs):
        return

class SlicePlot(VMPlot):
    _type_name = "Slice"

    def show_velocity(self, factor = 16, bv_radius = None):
        xax = lagos.x_dict[self.data.axis]
        yax = lagos.y_dict[self.data.axis]
        xf = "%s-velocity" % (lagos.axis_names[xax])
        yf = "%s-velocity" % (lagos.axis_names[yax])
        if bv_radius is not None:
            sp = self.data.pf.h.sphere(self.data.center, bv_radius)
            bv = sp.quantities["BulkVelocity"]()
            self.data[xf + "_bv"] = self.data[xf] - bv[xax]
            self.data[yf + "_bv"] = self.data[yf] - bv[yax]
            xf += "_bv"; yf += "_bv"
        from Callbacks import QuiverCallback
        self.add_callback(QuiverCallback(xf, yf, factor))

class NNVMPlot:
    def _get_buff(self, width=None):
        import delaunay as de
        x0, x1 = self.xlim
        y0, y1 = self.ylim
        if width is None:
            l, b, width, height = _get_bounds(self._axes.bbox)
        else:
            height = width
        self.pix = (width,height)
        numPoints_x = int(width)
        numPoints_y = int(width)
        dx = numPoints_x / (x1-x0)
        dy = numPoints_y / (y1-y0)
        xlim = na.logical_and(self.data["px"]+2.0*self.data['pdx'] >= x0,
                              self.data["px"]-2.0*self.data['pdx'] <= x1)
        ylim = na.logical_and(self.data["py"]+2.0*self.data['pdy'] >= y0,
                              self.data["py"]-2.0*self.data['pdy'] <= y1)
        wI = na.where(na.logical_and(xlim,ylim))
        xi, yi = na.mgrid[0:numPoints_x, 0:numPoints_y]
        x = (self.data["px"][wI]-x0)*dx
        y = (self.data["py"][wI]-y0)*dy
        z = self.data[self.axis_names["Z"]][wI]
        if self.log_field: z=na.log10(z)
        buff = de.Triangulation(x,y).nn_interpolator(z)(xi,yi)
        buff = buff.clip(z.min(), z.max())
        if self.log_field: buff = 10**buff
        return buff.transpose()


class SlicePlotNaturalNeighbor(NNVMPlot, SlicePlot):
    _type_name = "NNSlice"

class ProjectionPlot(VMPlot):

    _type_name = "Projection"

    def switch_z(self, field):
        mylog.warning("Choosing not to change the field of a projection instance")

    def _generate_prefix(self, prefix):
        VMPlot._generate_prefix(self, prefix)
        if self.data._weight is not None:
            self.prefix += "_%s" % (self.data._weight)

class ProjectionPlotNaturalNeighbor(NNVMPlot, ProjectionPlot):
    _type_name = "NNProj"

class CuttingPlanePlot(SlicePlot):

    _type_name = "CuttingPlane"
    def _get_buff(self, width=None):
        px_min, px_max = self.xlim
        py_min, py_max = self.ylim
        if width is None:
            l, b, width, height = _get_bounds(self._axes.bbox)
        else:
            height = width
        self.pix = (width,height)
        indices = na.argsort(self.data['dx'])[::-1]
        buff = _MPL.CPixelize( self.data['x'], self.data['y'], self.data['z'],
                               self.data['px'], self.data['py'],
                               self.data['pdx'], self.data['pdy'], self.data['pdz'],
                               self.data.center, self.data._inv_mat, indices,
                               self.data[self.axis_names['Z']],
                               int(width), int(width),
                               (px_min, px_max, py_min, py_max)).transpose()
        return buff

    def _refresh_display_width(self, width=None):
        
        if width:
            self.width = width
        else:
            width = self.width
        if iterable(width):
            width_x, width_y = width
        else:
            width_x = width
            width_y = width
        l_edge_x = -width_x/2.0
        r_edge_x = +width_x/2.0
        l_edge_y = -width_y/2.0
        r_edge_y = +width_y/2.0
        self.set_xlim(l_edge_x, r_edge_x) # We have no real limits
        self.set_ylim(l_edge_y, r_edge_y) # At some point, perhaps calculate them?
        self._redraw_image()

class ParticlePlot(RavenPlot):

    _type_name = "ParticlePlot"
    def __init__(self, data, axis, width, p_size=1.0, col='k', stride=1.0,
                 figure = None, axes = None):
        kwargs = {}
        if figure is None: kwargs['size'] = (8,8)
        RavenPlot.__init__(self, data, [], figure, axes, **kwargs)
        self._figure.subplots_adjust(hspace=0, wspace=0, bottom=0.0,
                                    top=1.0, left=0.0, right=1.0)
        self.axis = axis
        self.setup_domain_edges(axis)
        self.axis_names['Z'] = col
        self.modify["particles"](width, p_size, col, stride)
        self.set_width(1,'unitary')

    def _redraw_image(self, *args):
        self._axes.clear() # To help out the colorbar
        self._reset_image_parameters()
        self._run_callbacks()

    def _generate_prefix(self, prefix):
        self.prefix = "_".join([prefix, self._type_name, \
            lagos.axis_names[self.axis], self.axis_names['Z']])
        self["Field1"] = self.axis_names["Z"]
        self["Field2"] = None
        self["Field3"] = None

    def set_width(self, width, unit):
        self["Unit"] = str(unit)
        self["Width"] = float(width)
        if isinstance(unit, types.StringTypes):
            unit = self.data.pf[str(unit)]
        self.width = width / unit
        self._refresh_display_width()

    def _refresh_display_width(self, width=None):
        if width:
            self.width = width
        else:
            width = self.width
        if iterable(width):
            width_x, width_y = width
        else:
            width_x = width
            width_y = width
        l_edge_x = self.data.center[lagos.x_dict[self.axis]] - width_x/2.0
        r_edge_x = self.data.center[lagos.x_dict[self.axis]] + width_x/2.0
        l_edge_y = self.data.center[lagos.y_dict[self.axis]] - width_y/2.0
        r_edge_y = self.data.center[lagos.y_dict[self.axis]] + width_y/2.0
        self.set_xlim(max(l_edge_x,self.xmin), min(r_edge_x,self.xmax))
        self.set_ylim(max(l_edge_y,self.ymin), min(r_edge_y,self.ymax))
        self._redraw_image()

    def _reset_image_parameters(self):
        self._axes.set_xticks(())
        self._axes.set_yticks(())
        self._axes.set_ylabel("")
        self._axes.set_xlabel("")
        l, b, width, height = _get_bounds(self._axes.bbox)
        self._axes.set_xlim(0, width)
        self._axes.set_ylim(0, height)

class ProfilePlot(RavenPlot):
    _x_label = None
    _y_label = None

    def setup_bins(self, field, func=None):
        if field in self.pf.field_info and self.pf.field_info[field].take_log:
            log_field = True
            if func: func('log')
        else:
            log_field = False
            if func: func('linear')
        mylog.debug("Field: %s, log_field: %s", field, log_field)
        return log_field

    def set_x_label(self, label):
        self._axes.set_xlabel(label)
        self._x_label = label

    def set_y_label(self, label):
        self._axes.set_ylabel(label)
        self._y_label = label

    def _autoset_label(self, field, function, axis):
        label = getattr(self, '_%s_label' % axis)
        if label is None: label = self.pf.field_info[field].get_label()
        function(label)

class Profile1DPlot(ProfilePlot):

    _type_name = "Profile1D"
    def __init__(self, data, fields, id, ticker=None, 
                 figure=None, axes=None, plot_options=None):
        self._semi_unique_id = id
        RavenPlot.__init__(self, data, fields, figure, axes)

        self.axis_names["X"] = fields[0]
        self.axis_names["Y"] = fields[1]

        if plot_options is None: plot_options = {}
        self.plot_options = plot_options

        self._log_x = self.data._x_log
        self._log_y = self.setup_bins(self.fields[1])

    def _generate_prefix(self, prefix):
        self.prefix = "_".join([prefix, self._type_name,
                       str(self._semi_unique_id),
                       self.axis_names['X'], self.axis_names['Y']])
        self["Field1"] = self.axis_names["X"]
        self["Field2"] = self.axis_names["Y"]

    def _redraw_image(self):
        self._axes.clear()
        if not self._log_x and not self._log_y:
            func = self._axes.plot
        elif self._log_x and not self._log_y:
            func = self._axes.semilogx
        elif not self._log_x and self._log_y:
            func = self._axes.semilogy
        elif self._log_x and self._log_y:
            func = self._axes.loglog
        indices = na.argsort(self.data[self.fields[0]])
        func(self.data[self.fields[0]][indices],
             self.data[self.fields[1]][indices],
             **self.plot_options)
        self._autoset_label(self.fields[0], self.set_x_label, 'x')
        self._autoset_label(self.fields[1], self.set_y_label, 'y')
        if self.xlim is not None: self._axes.set_xlim(*self.xlim)
        if self.ylim is not None: self._axes.set_ylim(*self.ylim)
        self._run_callbacks()

    def set_log_field(self, val):
        if val:
            self._log_y = True
        else:
            self._log_y = False

    def switch_x(self, field, weight="CellMassMsun", accumulation=False):
        self.fields[0] = field
        self.axis_names["X"] = field
        if field not in self.data.keys():
            self.data.add_fields(field, weight, accumulation)
        self._log_x = self.setup_bins(self.fields[0])
    
    def switch_z(self, field, weight="CellMassMsun", accumulation=False):
        self.fields[1] = field
        self.axis_names["Y"] = field
        if field not in self.data.keys():
            self.data.add_fields(field, weight, accumulation)
        self._log_y = self.setup_bins(self.fields[1])
    switch_y = switch_z # Compatibility...

class PhasePlot(ProfilePlot):

    _type_name = "Profile2D"
    _xlim = None
    _ylim = None
    _z_label = None

    def __init__(self, data, fields, id, ticker=None, cmap=None,
                 figure=None, axes=None):
        self._semi_unique_id = id
        RavenPlot.__init__(self, data, fields, figure, axes)
        self.ticker = ticker
        self.image = None
        self.set_cmap(cmap)
        self._zlim = None
     
        self.axis_names["X"] = fields[0]
        self.axis_names["Y"] = fields[1]
        self.axis_names["Z"] = fields[2]

        self.x_bins = self.data[self.fields[0]]
        self.y_bins = self.data[self.fields[1]]
        self._log_x = self.data._x_log
        self._log_y = self.data._y_log
        self._log_z = self.setup_bins(self.fields[2])
        self.__init_colorbar()

    def _run_callbacks(self):
        # We sublcass to avoid the problem of replacing self.image,
        # which is a collection
        self._axes.patches = []
        self._axes.texts = []
        for cb in self._callbacks:
            cb(self)

    def __init_colorbar(self):
        temparray = na.ones((self.x_bins.size, self.y_bins.size))
        self.norm = matplotlib.colors.Normalize()
        self.image = self._axes.pcolormesh(self.x_bins, self.y_bins,
                                      temparray, shading='flat',
                                      norm=self.norm)
        self.colorbar = self._figure.colorbar(self.image,
                                    extend='neither', shrink=0.95,
                                    format="%0.2e" )

    def set_cmap(self, cmap):
        RavenPlot.set_cmap(self, cmap)
        if self.image != None and self.cmap != None:
            self.image.set_cmap(self.cmap)

    def switch_z(self, field, weight="CellMassMsun", accumulation=False, fractional=False):
        self.fields[2] = field
        self.axis_names["Z"] = field
        if field not in self.data.keys(): self.data.add_fields(field, weight, accumulation, fractional=fractional)
        self._log_z = self.setup_bins(self.fields[2])

    def set_xlim(self, xmin, xmax):
        self._xlim = (xmin,xmax)

    def set_ylim(self, ymin, ymax):
        self._ylim = (ymin,ymax)

    def set_zlim(self, zmin, zmax, dex=None):
        """
        Set the z boundaries of this plot.
        """
        # This next call fixes some things, but is slower...
        #self._redraw_image()
        if (zmin is None) or (zmax is None):    
            if zmin == 'min':
                zmin = na.nanmin(self._axes.images[-1]._A)
                if dex is not None:
                    zmax = min(zmin*10**(dex),na.nanmax(self._axes.images[-1]._A))
            if zmax == 'max':
                zmax = na.nanmax(self._axes.images[-1]._A)
                if dex is not None:
                    zmin = max(zmax/(10**(dex)),na.nanmin(self._axes.images[-1]._A))
        self._zlim = (zmin, zmax)

    def set_log_field(self, val):
        if val:
            self._log_z = True
            self.norm = matplotlib.colors.LogNorm()
            ttype = matplotlib.ticker.LogFormatter
        else:
            self._log_z = False
            self.norm = matplotlib.colors.Normalize()
            ttype = matplotlib.ticker.ScalarFormatter
        if self.colorbar:
            self.colorbar.set_norm(self.norm)
            self.colorbar.formatter = ttype()

    def _redraw_image(self):
        vals = self.data[self.fields[2]].transpose()
        used_bin = self.data["UsedBins"].transpose()
        vmin = na.nanmin(vals[used_bin])
        vmax = na.nanmax(vals[used_bin])
        if self._zlim is not None: vmin, vmax = self._zlim
        if self._log_z:
            # We want smallest non-zero vmin
            self.norm=matplotlib.colors.LogNorm(vmin=vmin, vmax=vmax,
                                                clip=False)
            self.ticker = matplotlib.ticker.LogLocator()
            if self._zlim is None:
                vI = na.where(vals > 0)
                vmin = vals[vI].min()
                vmax = vals[vI].max()
            self.norm.autoscale(na.array((vmin,vmax)))
        else:
            self.norm=matplotlib.colors.Normalize(vmin=vmin, vmax=vmax,
                                                  clip=False)
            self.ticker = matplotlib.ticker.MaxNLocator()
        self.colorbar.set_norm(self.norm)
        if self.cmap == None:
            self.cmap = matplotlib.cm.get_cmap()
        self.cmap.set_bad("w")
        self.cmap.set_under("w")
        self.cmap.set_over("w")
        self._axes.clear()
        self._axes.set_xscale("linear")
        self._axes.set_yscale("linear")
        self.image = self._axes.pcolormesh(self.x_bins, self.y_bins, \
                                      vals, shading='flat', \
                                      norm=self.norm, cmap=self.cmap)
        self._axes.set_xscale({0:"linear",1:"log"}[int(self._log_x)])
        self._axes.set_yscale({0:"linear",1:"log"}[int(self._log_y)])
        if self._xlim is not None: self._axes.set_xlim(*self._xlim)
        if self._ylim is not None: self._axes.set_ylim(*self._ylim)
        self.vals = vals

        _notify(self.image, self.colorbar)
        self._autoset_label(self.fields[0], self.set_x_label, 'x')
        self._autoset_label(self.fields[1], self.set_y_label, 'y')
        self._autoset_label(self.fields[2], self.set_z_label, 'z')
        self._run_callbacks()

    def _generate_prefix(self, prefix):
        self.prefix = "_".join([prefix, self._type_name,
            str(self._semi_unique_id),
            self.axis_names['X'], self.axis_names['Y'],
            self.axis_names['Z'], ])
        self["Field1"] = self.axis_names["X"]
        self["Field2"] = self.axis_names["Y"]
        self["Field3"] = self.axis_names["Z"]

    def set_width(self, width, unit):
        mylog.warning("Choosing not to change the width of a phase plot instance")

    def set_z_label(self, label):
        self.colorbar.set_label(label)
        self._z_label = label

class LineQueryPlot(RavenPlot):
    _type_name = "LineQueryPlot"

    def __init__(self, data, fields, id, ticker=None,
                 figure=None, axes=None, plot_options=None):
        self._semi_unique_id = id
        RavenPlot.__init__(self, data, fields, figure, axes)

        self.axis_names["X"] = fields[0]
        self.axis_names["Y"] = fields[1]

        self._log_x = False
        if fields[1] in self.pf.field_info and \
            self.pf.field_info[fields[1]].take_log:
            self._log_y = True
        else:
            self._log_y = False

        if plot_options is None: plot_options = {}
        self.plot_options = plot_options

    def _generate_prefix(self, prefix):
        self.prefix = "_".join([prefix, self._type_name,
                       str(self._semi_unique_id),
                       self.axis_names['X'], self.axis_names['Y']])
        self["Field1"] = self.axis_names["X"]
        self["Field2"] = self.axis_names["Y"]

    def _redraw_image(self):
        self._axes.clear()
        if not self._log_x and not self._log_y:
            func = self._axes.plot
        elif self._log_x and not self._log_y:
            func = self._axes.semilogx
        elif not self._log_x and self._log_y:
            func = self._axes.semilogy
        elif self._log_x and self._log_y:
            func = self._axes.loglog
        indices = na.argsort(self.data[self.fields[0]])
        func(self.data[self.fields[0]][indices],
             self.data[self.fields[1]][indices],
             **self.plot_options)
        self._autoset_label(self.fields[0], self._axes.set_xlabel)
        self._autoset_label(self.fields[1], self._axes.set_ylabel)
        self._run_callbacks()

    def set_log_field(self, val):
        if val:
            self._log_y = True
        else:
            self._log_y = False

    def switch_x(self, field, weight="CellMassMsun", accumulation=False):
        self.fields[0] = field
        self.axis_names["X"] = field
    
    def switch_z(self, field, weight="CellMassMsun", accumulation=False):
        self.fields[1] = field
        self.axis_names["Y"] = field

    def _autoset_label(self, field_name, func):
        if self.datalabel != None:
            func(str(self.datalabel))
            return
        data_label = r"$\rm{%s}" % field_name.replace("_"," ")
        if field_name in self.pf.field_info:
            data_label += r"\/\/ (%s)" % (self.pf.field_info[field_name].get_units())
        data_label += r"$"
        func(str(data_label))


    switch_y = switch_z # Compatibility...

# Now we provide some convenience functions to get information about plots.
# With Matplotlib 0.98.x, the 'transforms' branch broke backwards
# compatibility.  Despite that, the various packagers are plowing ahead with
# packaging 0.98.x with new distributions of python software.  So I guess
# we have to support it.

_compatibility_functions = ["_get_bounds","_notify"]

_mpl98_get_bounds = lambda bbox: bbox.bounds
_mpl9x_get_bounds = lambda bbox: bbox.get_bounds()
_mpl98_notify = lambda im,cb: cb.update_bruteforce(im)
_mpl9x_notify = lambda im,cb: cb.notify(im)

# This next function hurts, because it relies on the fact that
# we're only differentiating between 0.9[01] and 0.98.

_mpl_version = float(matplotlib.__version__[:4])

if _mpl_version < 0.98:
    _prefix = '_mpl9x'
    mylog.debug("Turning on matplotlib 0.9X compat (%s)",
                matplotlib.__version__)
else:
    _prefix = '_mpl98'
    mylog.debug("Turning on matplotlib 0.98 compat (%s)",
                matplotlib.__version__)

for fn in _compatibility_functions:
    exec("%s = %s%s" % (fn, _prefix, fn))<|MERGE_RESOLUTION|>--- conflicted
+++ resolved
@@ -142,13 +142,8 @@
         Set the y boundaries of this plot.
         """
         self.ylim = (ymin,ymax)
-<<<<<<< HEAD
-
-
-=======
-
-
->>>>>>> 3a0e2576
+
+
     def set_zlim(self, zmin, zmax, dex=None, nticks=None, ticks=None, minmaxtick=False):
         """
         Set the z boundaries of this plot.
@@ -173,34 +168,6 @@
                 zmax = na.nanmax(imbuff)
                 if dex is not None:
                     zmin = max(zmax/(10**(dex)),na.nanmin(imbuff))
-<<<<<<< HEAD
-        if ticks is not None:
-            ticks = na.sort(ticks)
-            self.colorbar.locator = matplotlib.ticker.FixedLocator(ticks)
-            self.colorbar.formatter = matplotlib.ticker.FixedFormatter(["%0.2e" % (x) for x in ticks])
-        elif minmaxtick:
-            if not self.log_field: 
-                ticks = na.array(self.colorbar._ticker()[0],dtype='float')
-                ticks = [zmin] + ticks.tolist() + [zmax]
-                self.colorbar.locator = matplotlib.ticker.FixedLocator(ticks)
-                self.colorbar.formatter = matplotlib.ticker.FixedFormatter(["%0.2e" % (x) for x in ticks])
-            else:
-                mylog.error('Sorry, we do not support minmaxtick for linear fields.  It likely comes close by default')
-        elif nticks is not None:
-            if self.log_field:
-                lin = na.linspace(na.log10(zmin),na.log10(zmax),nticks)
-                self.colorbar.locator = matplotlib.ticker.FixedLocator(10**lin)
-                self.colorbar.formatter = matplotlib.ticker.FixedFormatter(["%0.2e" % (10**x) for x in lin])
-            else: 
-                lin = na.linspace(zmin,zmax,nticks)
-                self.colorbar.locator = matplotlib.ticker.FixedLocator(lin)
-                self.colorbar.formatter = matplotlib.ticker.FixedFormatter(["%0.2e" % x for x in lin])
-        else:
-            if hasattr(self,'_old_locator'):
-                self.colorbar.locator = self._old_locator
-            if hasattr(self,'_old_formatter'):
-                self.colorbar.formatter = self._old_formatter
-=======
         if self.colorbar is not None:
             if ticks is not None:
                 ticks = na.sort(ticks)
@@ -229,7 +196,6 @@
                     self.colorbar.locator = self._old_locator
                 if hasattr(self,'_old_formatter'):
                     self.colorbar.formatter = self._old_formatter
->>>>>>> 3a0e2576
         self.norm.autoscale(na.array([zmin,zmax]))
         self.image.changed()
         if self.colorbar is not None:
