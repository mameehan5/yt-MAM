--- conflicted
+++ resolved
@@ -54,11 +54,7 @@
     ValidateParameter, ValidateDataField, ValidateProperty, \
     ValidateSpatial, ValidateGridType, \
     TimeSeriesData, AnalysisTask, analysis_task, \
-<<<<<<< HEAD
-    ImageArray, particle_filter
-=======
-    ImageArray, create_profile
->>>>>>> 6ab1cdb3
+    ImageArray, particle_filter, create_profile
 
 from yt.data_objects.derived_quantities import \
     add_quantity, quantity_info
@@ -141,18 +137,11 @@
 from yt.visualization.api import \
     PlotCollection, PlotCollectionInteractive, \
     get_multi_plot, FixedResolutionBuffer, ObliqueFixedResolutionBuffer, \
-<<<<<<< HEAD
     callback_registry, write_bitmap, write_image, \
     apply_colormap, scale_image, write_projection, \
     SlicePlot, AxisAlignedSlicePlot, OffAxisSlicePlot, \
     ProjectionPlot, OffAxisProjectionPlot, \
-    show_colormaps
-=======
-    callback_registry, write_bitmap, write_image, annotate_image, \
-    apply_colormap, scale_image, write_projection, write_fits, \
-    SlicePlot, OffAxisSlicePlot, ProjectionPlot, OffAxisProjectionPlot, \
     show_colormaps, ProfilePlot, PhasePlot
->>>>>>> 6ab1cdb3
 
 from yt.visualization.volume_rendering.api import \
     ColorTransferFunction, PlanckTransferFunction, ProjectionTransferFunction, \
