import yt

# Load the dataset.
ds = yt.load("Enzo_64/DD0043/data0043")

# Create a volume rendering, which will determine data bounds, use the first
# acceptable field in the field_list, and set up a default transfer function.
<<<<<<< HEAD
# This will save a file named 'data0043_density_volume_rendered.png' to disk.
im, sc = yt.volume_render(ds, field=('gas', 'density'))
=======
#im, sc = yt.volume_render(ds, fname="%s_volume_rendered.png" % ds, sigma_clip=8.0)

# You can easily specify a different field
im, sc = yt.volume_render(ds, field=('gas','density'), fname="%s_density_volume_rendered.png" % ds, sigma_clip=8.0)

# Now increase the resolution
sc.camera.resolution = (512, 512)
im = sc.render(fname='big.png', sigma_clip=8.0)

# Now modify the transfer function
# First get the render source, in this case the entire domain, with field ('gas','density')
render_source = sc.get_source(0)
# Clear the transfer function
render_source.transfer_function.clear()
# Map a range of density values (in log space) to the Reds_r colormap
render_source.transfer_function.map_to_colormap(
        np.log10(ds.quan(5.0e-31, 'g/cm**3')),
        np.log10(ds.quan(1.0e-29, 'g/cm**3')),
        scale=30.0, colormap='RdBu_r')
im = sc.render(fname='new_tf.png', sigma_clip=None)
>>>>>>> 9589095e
<|MERGE_RESOLUTION|>--- conflicted
+++ resolved
@@ -5,28 +5,6 @@
 
 # Create a volume rendering, which will determine data bounds, use the first
 # acceptable field in the field_list, and set up a default transfer function.
-<<<<<<< HEAD
+
 # This will save a file named 'data0043_density_volume_rendered.png' to disk.
-im, sc = yt.volume_render(ds, field=('gas', 'density'))
-=======
-#im, sc = yt.volume_render(ds, fname="%s_volume_rendered.png" % ds, sigma_clip=8.0)
-
-# You can easily specify a different field
-im, sc = yt.volume_render(ds, field=('gas','density'), fname="%s_density_volume_rendered.png" % ds, sigma_clip=8.0)
-
-# Now increase the resolution
-sc.camera.resolution = (512, 512)
-im = sc.render(fname='big.png', sigma_clip=8.0)
-
-# Now modify the transfer function
-# First get the render source, in this case the entire domain, with field ('gas','density')
-render_source = sc.get_source(0)
-# Clear the transfer function
-render_source.transfer_function.clear()
-# Map a range of density values (in log space) to the Reds_r colormap
-render_source.transfer_function.map_to_colormap(
-        np.log10(ds.quan(5.0e-31, 'g/cm**3')),
-        np.log10(ds.quan(1.0e-29, 'g/cm**3')),
-        scale=30.0, colormap='RdBu_r')
-im = sc.render(fname='new_tf.png', sigma_clip=None)
->>>>>>> 9589095e
+im, sc = yt.volume_render(ds, field=('gas', 'density'))