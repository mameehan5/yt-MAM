import os
import glob
import sys
from sys import platform as _platform
from setuptools import setup, find_packages
from setuptools.extension import Extension
from setuptools.command.build_ext import build_ext as _build_ext
from setuptools.command.sdist import sdist as _sdist
from setuptools.command.build_py import build_py as _build_py
from setupext import \
    check_for_openmp, check_for_pyembree, read_embree_location, \
    get_mercurial_changeset_id, in_conda_env
from distutils.version import LooseVersion
import pkg_resources


if sys.version_info < (2, 7):
    print("yt currently requires Python version 2.7")
    print("certain features may fail unexpectedly and silently with older versions.")
    sys.exit(1)

try:
    distribute_ver = \
        LooseVersion(pkg_resources.get_distribution("distribute").version)
    if distribute_ver < LooseVersion("0.7.3"):
        print("Distribute is a legacy package obsoleted by setuptools.")
        print("We strongly recommend that you just uninstall it.")
        print("If for some reason you cannot do it, you'll need to upgrade it")
        print("to latest version before proceeding:")
        print("    pip install -U distribute")
        sys.exit(1)
except pkg_resources.DistributionNotFound:
    pass  # yay!

MAPSERVER_FILES = []
MAPSERVER_DIRS = [
    "",
    "leaflet",
    "leaflet/images"
]

for subdir in MAPSERVER_DIRS:
    dir_name = os.path.join("yt", "visualization", "mapserver", "html", subdir)
    files = []
    for ext in ["js", "html", "css", "png", "ico", "gif"]:
        files += glob.glob("%s/*.%s" % (dir_name, ext))
    MAPSERVER_FILES.append((dir_name, files))

SHADERS_DIR = os.path.join("yt", "visualization", "volume_rendering", "shaders")
SHADERS_FILES = glob.glob(os.path.join(SHADERS_DIR, "*.vertexshader")) + \
    glob.glob(os.path.join(SHADERS_DIR, "*.fragmentshader"))

VERSION = "3.4.dev0"

if os.path.exists('MANIFEST'):
    os.remove('MANIFEST')


if check_for_openmp() is True:
    omp_args = ['-fopenmp']
else:
    omp_args = None

if os.name == "nt":
    std_libs = []
else:
    std_libs = ["m"]

cython_extensions = [
    Extension("yt.analysis_modules.photon_simulator.utils",
              ["yt/analysis_modules/photon_simulator/utils.pyx"],
              include_dirs=["yt/utilities/lib"]),
    Extension("yt.analysis_modules.ppv_cube.ppv_utils",
              ["yt/analysis_modules/ppv_cube/ppv_utils.pyx"],
              libraries=std_libs),
    Extension("yt.geometry.grid_visitors",
              ["yt/geometry/grid_visitors.pyx"],
              include_dirs=["yt/utilities/lib"],
              libraries=std_libs),
    Extension("yt.geometry.grid_container",
              ["yt/geometry/grid_container.pyx"],
              include_dirs=["yt/utilities/lib/"],
              libraries=std_libs),
    Extension("yt.geometry.oct_container",
              ["yt/geometry/oct_container.pyx",
               "yt/utilities/lib/tsearch.c"],
              include_dirs=["yt/utilities/lib"],
              libraries=std_libs),
    Extension("yt.geometry.oct_visitors",
              ["yt/geometry/oct_visitors.pyx"],
              include_dirs=["yt/utilities/lib/"],
              libraries=std_libs),
    Extension("yt.geometry.particle_oct_container",
              ["yt/geometry/particle_oct_container.pyx"],
              include_dirs=["yt/utilities/lib/"],
              libraries=std_libs),
    Extension("yt.geometry.selection_routines",
              ["yt/geometry/selection_routines.pyx"],
              include_dirs=["yt/utilities/lib/"],
              libraries=std_libs),
    Extension("yt.geometry.particle_deposit",
              ["yt/geometry/particle_deposit.pyx"],
              include_dirs=["yt/utilities/lib/"],
              libraries=std_libs),
    Extension("yt.geometry.particle_smooth",
              ["yt/geometry/particle_smooth.pyx"],
              include_dirs=["yt/utilities/lib/"],
              libraries=std_libs),
    Extension("yt.geometry.fake_octree",
              ["yt/geometry/fake_octree.pyx"],
              include_dirs=["yt/utilities/lib/"],
              libraries=std_libs),
    Extension("yt.utilities.spatial.ckdtree",
              ["yt/utilities/spatial/ckdtree.pyx"],
              include_dirs=["yt/utilities/lib/"],
              libraries=std_libs),
    Extension("yt.utilities.lib.bitarray",
              ["yt/utilities/lib/bitarray.pyx"],
              libraries=std_libs),
    Extension("yt.utilities.lib.bounding_volume_hierarchy",
              ["yt/utilities/lib/bounding_volume_hierarchy.pyx"],
              include_dirs=["yt/utilities/lib/"],
              extra_compile_args=omp_args,
              extra_link_args=omp_args,
              libraries=std_libs,
              depends=["yt/utilities/lib/mesh_triangulation.h"]),
    Extension("yt.utilities.lib.contour_finding",
              ["yt/utilities/lib/contour_finding.pyx"],
              include_dirs=["yt/utilities/lib/",
                            "yt/geometry/"],
              libraries=std_libs),
    Extension("yt.utilities.lib.geometry_utils",
              ["yt/utilities/lib/geometry_utils.pyx"],
              extra_compile_args=omp_args,
              extra_link_args=omp_args,
              libraries=std_libs),
    Extension("yt.utilities.lib.marching_cubes",
              ["yt/utilities/lib/marching_cubes.pyx",
               "yt/utilities/lib/fixed_interpolator.c"],
              include_dirs=["yt/utilities/lib/"],
              libraries=std_libs,
              depends=["yt/utilities/lib/fixed_interpolator.h"]),
    Extension("yt.utilities.lib.mesh_triangulation",
              ["yt/utilities/lib/mesh_triangulation.pyx"],
              depends=["yt/utilities/lib/mesh_triangulation.h"]),
    Extension("yt.utilities.lib.pixelization_routines",
              ["yt/utilities/lib/pixelization_routines.pyx",
               "yt/utilities/lib/pixelization_constants.c"],
              include_dirs=["yt/utilities/lib/"],
              libraries=std_libs,
              depends=["yt/utilities/lib/pixelization_constants.h"]),
    Extension("yt.utilities.lib.primitives",
              ["yt/utilities/lib/primitives.pyx"],
              libraries=std_libs),
    Extension("yt.utilities.lib.origami",
              ["yt/utilities/lib/origami.pyx",
               "yt/utilities/lib/origami_tags.c"],
              include_dirs=["yt/utilities/lib/"],
              depends=["yt/utilities/lib/origami_tags.h"]),
    Extension("yt.utilities.lib.grid_traversal",
              ["yt/utilities/lib/grid_traversal.pyx",
               "yt/utilities/lib/fixed_interpolator.c",
               "yt/utilities/lib/kdtree.c"],
              include_dirs=["yt/utilities/lib/"],
              libraries=std_libs,
              extra_compile_args=omp_args,
              extra_link_args=omp_args,
              depends=["yt/utilities/lib/kdtree.h",
                       "yt/utilities/lib/fixed_interpolator.h"]),
    Extension("yt.utilities.lib.image_samplers",
              ["yt/utilities/lib/image_samplers.pyx",
               "yt/utilities/lib/fixed_interpolator.c"],
              include_dirs=["yt/utilities/lib/"],
              libraries=std_libs,
              extra_compile_args=omp_args,
              extra_link_args=omp_args,
              depends=["yt/utilities/lib/fixed_interpolator.h"]),
    Extension("yt.utilities.lib.partitioned_grid",
              ["yt/utilities/lib/partitioned_grid.pyx",
               "yt/utilities/lib/fixed_interpolator.c"],
              include_dirs=["yt/utilities/lib/"],
              libraries=std_libs,
              depends=["yt/utilities/lib/fixed_interpolator.h"]),
    Extension("yt.utilities.lib.element_mappings",
              ["yt/utilities/lib/element_mappings.pyx"],
              libraries=std_libs),
    Extension("yt.utilities.lib.alt_ray_tracers",
              ["yt/utilities/lib/alt_ray_tracers.pyx"],
              libraries=std_libs),
]

lib_exts = [
    "particle_mesh_operations", "depth_first_octree", "fortran_reader",
    "interpolators", "misc_utilities", "basic_octree", "image_utilities",
    "points_in_volume", "quad_tree", "ray_integrators", "mesh_utilities",
<<<<<<< HEAD
    "amr_kdtools", "distance_queue"
=======
    "amr_kdtools", "lenses",
>>>>>>> 64b6a69b
]
for ext_name in lib_exts:
    cython_extensions.append(
        Extension("yt.utilities.lib.{}".format(ext_name),
                  ["yt/utilities/lib/{}.pyx".format(ext_name)],
                  libraries=std_libs))

lib_exts = ["write_array", "ragged_arrays", "line_integral_convolution"]
for ext_name in lib_exts:
    cython_extensions.append(
        Extension("yt.utilities.lib.{}".format(ext_name),
                  ["yt/utilities/lib/{}.pyx".format(ext_name)]))

extensions = [
    Extension("yt.analysis_modules.halo_finding.fof.EnzoFOF",
              ["yt/analysis_modules/halo_finding/fof/EnzoFOF.c",
               "yt/analysis_modules/halo_finding/fof/kd.c"],
              libraries=std_libs),
    Extension("yt.analysis_modules.halo_finding.hop.EnzoHop",
              glob.glob("yt/analysis_modules/halo_finding/hop/*.c")),
    Extension("yt.frontends.artio._artio_caller",
              ["yt/frontends/artio/_artio_caller.pyx"] +
              glob.glob("yt/frontends/artio/artio_headers/*.c"),
              include_dirs=["yt/frontends/artio/artio_headers/",
                            "yt/geometry/",
                            "yt/utilities/lib/"],
              depends=glob.glob("yt/frontends/artio/artio_headers/*.c")),
    Extension("yt.utilities.spatial._distance_wrap",
              glob.glob("yt/utilities/spatial/src/*.c")),
]

# EMBREE
if check_for_pyembree() is not None:
    embree_extensions = [
        Extension("yt.utilities.lib.mesh_construction",
                  ["yt/utilities/lib/mesh_construction.pyx"],
                  depends=["yt/utilities/lib/mesh_triangulation.h"]),
        Extension("yt.utilities.lib.mesh_traversal",
                  ["yt/utilities/lib/mesh_traversal.pyx"]),
        Extension("yt.utilities.lib.mesh_samplers",
                  ["yt/utilities/lib/mesh_samplers.pyx"]),
        Extension("yt.utilities.lib.mesh_intersection",
                  ["yt/utilities/lib/mesh_intersection.pyx"]),
    ]

    embree_prefix = os.path.abspath(read_embree_location())
    embree_inc_dir = [os.path.join(embree_prefix, 'include')]
    embree_lib_dir = [os.path.join(embree_prefix, 'lib')]
    if in_conda_env():
        conda_basedir = os.path.dirname(os.path.dirname(sys.executable))
        embree_inc_dir.append(os.path.join(conda_basedir, 'include'))
        embree_lib_dir.append(os.path.join(conda_basedir, 'lib'))

    if _platform == "darwin":
        embree_lib_name = "embree.2"
    else:
        embree_lib_name = "embree"

    for ext in embree_extensions:
        ext.include_dirs += embree_inc_dir
        ext.library_dirs += embree_lib_dir
        ext.language = "c++"
        ext.libraries += std_libs
        ext.libraries += [embree_lib_name]

    cython_extensions += embree_extensions

# ROCKSTAR
if os.path.exists("rockstar.cfg"):
    try:
        rd = open("rockstar.cfg").read().strip()
    except IOError:
        print("Reading Rockstar location from rockstar.cfg failed.")
        print("Please place the base directory of your")
        print("Rockstar install in rockstar.cfg and restart.")
        print("(ex: \"echo '/path/to/Rockstar-0.99' > rockstar.cfg\" )")
        sys.exit(1)

    rockstar_extdir = "yt/analysis_modules/halo_finding/rockstar"
    rockstar_extensions = [
        Extension("yt.analysis_modules.halo_finding.rockstar.rockstar_interface",
                  sources=[os.path.join(rockstar_extdir, "rockstar_interface.pyx")]),
        Extension("yt.analysis_modules.halo_finding.rockstar.rockstar_groupies",
                  sources=[os.path.join(rockstar_extdir, "rockstar_groupies.pyx")])
    ]
    for ext in rockstar_extensions:
        ext.library_dirs.append(rd)
        ext.libraries.append("rockstar")
        ext.define_macros.append(("THREADSAFE", ""))
        ext.include_dirs += [rd,
                             os.path.join(rd, "io"), os.path.join(rd, "util")]
    extensions += rockstar_extensions

if os.environ.get("GPERFTOOLS", "no").upper() != "NO":
    gpd = os.environ["GPERFTOOLS"]
    idir = os.path.join(gpd, "include")
    ldir = os.path.join(gpd, "lib")
    print(("INCLUDE AND LIB DIRS", idir, ldir))
    cython_extensions.append(
        Extension("yt.utilities.lib.perftools_wrap",
                  ["yt/utilities/lib/perftools_wrap.pyx"],
                  libraries=["profiler"],
                  library_dirs=[ldir],
                  include_dirs=[idir]))

class build_py(_build_py):
    def run(self):
        # honor the --dry-run flag
        if not self.dry_run:
            target_dir = os.path.join(self.build_lib, 'yt')
            src_dir = os.getcwd()
            changeset = get_mercurial_changeset_id(src_dir)
            self.mkpath(target_dir)
            with open(os.path.join(target_dir, '__hg_version__.py'), 'w') as fobj:
                fobj.write("hg_version = '%s'\n" % changeset)
        _build_py.run(self)

class build_ext(_build_ext):
    # subclass setuptools extension builder to avoid importing cython and numpy
    # at top level in setup.py. See http://stackoverflow.com/a/21621689/1382869
    def finalize_options(self):
        from Cython.Build import cythonize
        self.distribution.ext_modules[:] = cythonize(
                self.distribution.ext_modules)
        _build_ext.finalize_options(self)
        # Prevent numpy from thinking it is still in its setup process
        # see http://stackoverflow.com/a/21621493/1382869
        __builtins__.__NUMPY_SETUP__ = False
        import numpy
        self.include_dirs.append(numpy.get_include())

class sdist(_sdist):
    # subclass setuptools source distribution builder to ensure cython
    # generated C files are included in source distribution.
    # See http://stackoverflow.com/a/18418524/1382869
    def run(self):
        # Make sure the compiled Cython files in the distribution are up-to-date
        from Cython.Build import cythonize
        cythonize(cython_extensions)
        _sdist.run(self)

setup(
    name="yt",
    version=VERSION,
    description="An analysis and visualization toolkit for Astrophysical "
                + "simulations, focusing on Adaptive Mesh Refinement data "
                  "from Enzo, Orion, FLASH, and others.",
    classifiers=["Development Status :: 5 - Production/Stable",
                 "Environment :: Console",
                 "Intended Audience :: Science/Research",
                 "License :: OSI Approved :: BSD License",
                 "Operating System :: MacOS :: MacOS X",
                 "Operating System :: POSIX :: AIX",
                 "Operating System :: POSIX :: Linux",
                 "Programming Language :: C",
                 "Programming Language :: Python :: 2",
                 "Programming Language :: Python :: 2.7",
                 "Programming Language :: Python :: 3",
                 "Programming Language :: Python :: 3.4",
                 "Programming Language :: Python :: 3.5",
                 "Topic :: Scientific/Engineering :: Astronomy",
                 "Topic :: Scientific/Engineering :: Physics",
                 "Topic :: Scientific/Engineering :: Visualization"],
    keywords='astronomy astrophysics visualization ' +
    'amr adaptivemeshrefinement',
    entry_points={'console_scripts': [
        'yt = yt.utilities.command_line:run_main',
    ],
        'nose.plugins.0.10': [
            'answer-testing = yt.utilities.answer_testing.framework:AnswerTesting'
    ]
    },
    packages=find_packages(),
    package_data = {'':['*.pxd']},
    setup_requires=[
        'numpy',
        'cython>=0.24',
    ],
    install_requires=[
        'matplotlib',
        'setuptools>=19.6',
        'sympy',
        'numpy',
        'IPython',
        'cython',
    ],
    cmdclass={'sdist': sdist, 'build_ext': build_ext, 'build_py': build_py},
    author="The yt project",
    author_email="yt-dev@lists.spacepope.org",
    url="http://yt-project.org/",
    license="BSD",
    zip_safe=False,
    scripts=["scripts/iyt"],
    data_files=MAPSERVER_FILES + [(SHADERS_DIR, SHADERS_FILES)],
    ext_modules=cython_extensions + extensions,
)

# This info about 'ckdtree' should be incorporated somehow...
#    setup(maintainer="SciPy Developers",
#          author="Anne Archibald",
#          maintainer_email="scipy-dev@scipy.org",
#          description="Spatial algorithms and data structures",
#          url="http://www.scipy.org",
#          license="SciPy License (BSD Style)",
#          **configuration(top_path='').todict()
#   )<|MERGE_RESOLUTION|>--- conflicted
+++ resolved
@@ -193,11 +193,7 @@
     "particle_mesh_operations", "depth_first_octree", "fortran_reader",
     "interpolators", "misc_utilities", "basic_octree", "image_utilities",
     "points_in_volume", "quad_tree", "ray_integrators", "mesh_utilities",
-<<<<<<< HEAD
-    "amr_kdtools", "distance_queue"
-=======
-    "amr_kdtools", "lenses",
->>>>>>> 64b6a69b
+    "amr_kdtools", "lenses", "distance_queue"
 ]
 for ext_name in lib_exts:
     cython_extensions.append(
