--- conflicted
+++ resolved
@@ -223,13 +223,8 @@
         configuration=configuration,
         zip_safe=False,
         data_files=REASON_FILES,
-<<<<<<< HEAD
-        cmdclass={'build_py': my_build_py, 'build_forthon': BuildForthon,
-                  'build_src': my_build_src, 'install_data': my_install_data},
+        cmdclass={'build_py': my_build_py, 'build_src': my_build_src},
         install_requires=["thingking"],
-=======
-        cmdclass={'build_py': my_build_py, 'build_src': my_build_src},
->>>>>>> 75700028
     )
     return
 
